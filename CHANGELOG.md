--- conflicted
+++ resolved
@@ -30,13 +30,9 @@
 - Changed license for artwork to CC-BY 4.0
 - Input UI changes - #4542 by @benekex2
 - Fix rendering user avatar when it's null #4546 by @maarcingebala
-<<<<<<< HEAD
+- Do not lose focus while typing in product description field - #4549 by @dominik-zeglen
+- Update JSON menu representation in mutations - #4524 by @maarcingebala
 - Display menu item form errors - #4551 by @dominik-zeglen
-=======
-- Do not lose focus while typing in product description field - #4549 by @dominik-zeglen
-
-- Update JSON menu representation in mutations - #4524 by @maarcingebala
->>>>>>> 216fbbde
 
 ## 2.8.0
 
