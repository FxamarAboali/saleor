--- conflicted
+++ resolved
@@ -17,6 +17,7 @@
     ORDER_UPDATED = "order_updated"
     ORDER_CANCELLED = "order_cancelled"
     ORDER_FULFILLED = "order_fulfilled"
+
     ORDER_FILTER_SHIPPING_METHODS = "order_filter_shipping_methods"
 
     DRAFT_ORDER_CREATED = "draft_order_created"
@@ -42,6 +43,7 @@
 
     CHECKOUT_CREATED = "checkout_created"
     CHECKOUT_UPDATED = "checkout_updated"
+
     CHECKOUT_FILTER_SHIPPING_METHODS = "checkout_filter_shipping_methods"
 
     NOTIFY_USER = "notify_user"
@@ -69,13 +71,10 @@
         ORDER_UPDATED: "Order updated",
         ORDER_CANCELLED: "Order cancelled",
         ORDER_FULFILLED: "Order fulfilled",
-<<<<<<< HEAD
+        ORDER_FILTER_SHIPPING_METHODS: "Filter order shipping methods",
         DRAFT_ORDER_CREATED: "Draft order created",
         DRAFT_ORDER_UPDATED: "Draft order updated",
         DRAFT_ORDER_DELETED: "Draft order deleted",
-=======
-        ORDER_FILTER_SHIPPING_METHODS: "Filter order shipping methods",
->>>>>>> d593b5a0
         INVOICE_REQUESTED: "Invoice requested",
         INVOICE_DELETED: "Invoice deleted",
         INVOICE_SENT: "Invoice sent",
@@ -114,13 +113,10 @@
         (ORDER_UPDATED, DISPLAY_LABELS[ORDER_UPDATED]),
         (ORDER_CANCELLED, DISPLAY_LABELS[ORDER_CANCELLED]),
         (ORDER_FULFILLED, DISPLAY_LABELS[ORDER_FULFILLED]),
-<<<<<<< HEAD
+        (ORDER_FILTER_SHIPPING_METHODS, DISPLAY_LABELS[ORDER_FILTER_SHIPPING_METHODS]),
         (DRAFT_ORDER_CREATED, DISPLAY_LABELS[DRAFT_ORDER_CREATED]),
         (DRAFT_ORDER_UPDATED, DISPLAY_LABELS[DRAFT_ORDER_UPDATED]),
         (DRAFT_ORDER_DELETED, DISPLAY_LABELS[DRAFT_ORDER_DELETED]),
-=======
-        (ORDER_FILTER_SHIPPING_METHODS, DISPLAY_LABELS[ORDER_FILTER_SHIPPING_METHODS]),
->>>>>>> d593b5a0
         (INVOICE_REQUESTED, DISPLAY_LABELS[INVOICE_REQUESTED]),
         (INVOICE_DELETED, DISPLAY_LABELS[INVOICE_DELETED]),
         (INVOICE_SENT, DISPLAY_LABELS[INVOICE_SENT]),
@@ -171,13 +167,10 @@
         ORDER_UPDATED: OrderPermissions.MANAGE_ORDERS,
         ORDER_CANCELLED: OrderPermissions.MANAGE_ORDERS,
         ORDER_FULFILLED: OrderPermissions.MANAGE_ORDERS,
-<<<<<<< HEAD
+        ORDER_FILTER_SHIPPING_METHODS: OrderPermissions.MANAGE_ORDERS,
         DRAFT_ORDER_CREATED: OrderPermissions.MANAGE_ORDERS,
         DRAFT_ORDER_DELETED: OrderPermissions.MANAGE_ORDERS,
         DRAFT_ORDER_UPDATED: OrderPermissions.MANAGE_ORDERS,
-=======
-        ORDER_FILTER_SHIPPING_METHODS: OrderPermissions.MANAGE_ORDERS,
->>>>>>> d593b5a0
         INVOICE_REQUESTED: OrderPermissions.MANAGE_ORDERS,
         INVOICE_DELETED: OrderPermissions.MANAGE_ORDERS,
         INVOICE_SENT: OrderPermissions.MANAGE_ORDERS,
