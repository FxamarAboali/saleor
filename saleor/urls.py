from django.conf import settings
from django.conf.urls import include, url
from django.conf.urls.i18n import i18n_patterns
from django.conf.urls.static import static
from django.contrib.sitemaps.views import sitemap
from django.contrib.staticfiles.views import serve
from django.views.decorators.csrf import csrf_exempt
from django.views.i18n import JavaScriptCatalog, set_language

from .account.urls import urlpatterns as account_urls
<<<<<<< HEAD
from .checkout.urls import (
    cart_urlpatterns as cart_urls,
    checkout_urlpatterns as checkout_urls,
)
=======
from .checkout.urls import checkout_urlpatterns as checkout_urls
>>>>>>> e81494c9
from .core.sitemaps import sitemaps
from .core.urls import urlpatterns as core_urls
from .dashboard.urls import urlpatterns as dashboard_urls
from .data_feeds.urls import urlpatterns as feed_urls
from .graphql.api import schema
from .graphql.views import GraphQLView
from .order.urls import urlpatterns as order_urls
from .page.urls import urlpatterns as page_urls
from .product.urls import urlpatterns as product_urls
from .search.urls import urlpatterns as search_urls

handler404 = "saleor.core.views.handle_404"

non_translatable_urlpatterns = [
    url(r"^dashboard/", include((dashboard_urls, "dashboard"), namespace="dashboard")),
    url(r"^graphql/", csrf_exempt(GraphQLView.as_view(schema=schema)), name="api"),
    url(
        r"^sitemap\.xml$",
        sitemap,
        {"sitemaps": sitemaps},
        name="django.contrib.sitemaps.views.sitemap",
    ),
    url(r"^i18n/$", set_language, name="set_language"),
    url("", include("social_django.urls", namespace="social")),
]

translatable_urlpatterns = [
    url(r"^", include(core_urls)),
<<<<<<< HEAD
    url(r"^cart/", include((cart_urls, "cart"), namespace="cart")),
=======
>>>>>>> e81494c9
    url(r"^checkout/", include((checkout_urls, "checkout"), namespace="checkout")),
    url(r"^jsi18n/$", JavaScriptCatalog.as_view(), name="javascript-catalog"),
    url(r"^order/", include((order_urls, "order"), namespace="order")),
    url(r"^page/", include((page_urls, "page"), namespace="page")),
    url(r"^products/", include((product_urls, "product"), namespace="product")),
    url(r"^account/", include((account_urls, "account"), namespace="account")),
    url(r"^feeds/", include((feed_urls, "data_feeds"), namespace="data_feeds")),
    url(r"^search/", include((search_urls, "search"), namespace="search")),
]

urlpatterns = non_translatable_urlpatterns + i18n_patterns(*translatable_urlpatterns)

if settings.DEBUG:
    import debug_toolbar

    urlpatterns += [
        url(r"^__debug__/", include(debug_toolbar.urls)),
        # static files (images, css, javascript, etc.)
        url(r"^static/(?P<path>.*)$", serve),
    ] + static("/media/", document_root=settings.MEDIA_ROOT)

if settings.ENABLE_SILK:
    urlpatterns += [url(r"^silk/", include("silk.urls", namespace="silk"))]<|MERGE_RESOLUTION|>--- conflicted
+++ resolved
@@ -8,14 +8,7 @@
 from django.views.i18n import JavaScriptCatalog, set_language
 
 from .account.urls import urlpatterns as account_urls
-<<<<<<< HEAD
-from .checkout.urls import (
-    cart_urlpatterns as cart_urls,
-    checkout_urlpatterns as checkout_urls,
-)
-=======
 from .checkout.urls import checkout_urlpatterns as checkout_urls
->>>>>>> e81494c9
 from .core.sitemaps import sitemaps
 from .core.urls import urlpatterns as core_urls
 from .dashboard.urls import urlpatterns as dashboard_urls
@@ -44,10 +37,6 @@
 
 translatable_urlpatterns = [
     url(r"^", include(core_urls)),
-<<<<<<< HEAD
-    url(r"^cart/", include((cart_urls, "cart"), namespace="cart")),
-=======
->>>>>>> e81494c9
     url(r"^checkout/", include((checkout_urls, "checkout"), namespace="checkout")),
     url(r"^jsi18n/$", JavaScriptCatalog.as_view(), name="javascript-catalog"),
     url(r"^order/", include((order_urls, "order"), namespace="order")),
