from unittest import mock

import pytest
from django.contrib.auth.models import AnonymousUser
from django.test import override_settings

from ...account import CustomerEvents
from ...account.models import CustomerEvent
from ...core.exceptions import InsufficientStock
from ...core.notify_events import NotifyEventType
from ...core.taxes import zero_money, zero_taxed_money
from ...order import OrderEvents
from ...order.models import OrderEvent
from ...order.notifications import get_default_order_payload
from ...plugins.manager import get_plugins_manager
from ...product.models import ProductTranslation, ProductVariantTranslation
from ...tests.utils import flush_post_commit_hooks
from .. import calculations
from ..complete_checkout import _create_order, _prepare_order_data
from ..fetch import fetch_checkout_info, fetch_checkout_lines
from ..utils import add_variant_to_checkout


@mock.patch("saleor.plugins.manager.PluginsManager.notify")
def test_create_order_captured_payment_creates_expected_events(
    mock_notify,
    checkout_with_item,
    customer_user,
    shipping_method,
    payment_txn_captured,
):
    checkout = checkout_with_item
    checkout_user = customer_user

    # Ensure not events are existing prior
    assert not OrderEvent.objects.exists()
    assert not CustomerEvent.objects.exists()

    # Prepare valid checkout
    checkout.user = checkout_user
    checkout.billing_address = customer_user.default_billing_address
    checkout.shipping_address = customer_user.default_shipping_address
    checkout.shipping_method = shipping_method
    checkout.payments.add(payment_txn_captured)
    checkout.tracking_code = "tracking_code"
    checkout.redirect_url = "https://www.example.com"
    checkout.save()

    # Place checkout
    manager = get_plugins_manager()
    lines = fetch_checkout_lines(checkout)
    checkout_info = fetch_checkout_info(checkout, lines, [], manager)
    order = _create_order(
        checkout_info=checkout_info,
        order_data=_prepare_order_data(
            manager=manager,
            checkout_info=checkout_info,
            lines=lines,
            discounts=None,
        ),
        user=customer_user,
<<<<<<< HEAD
        plugin_manager=manager,
=======
        manager=manager,
>>>>>>> 822f93a5
    )
    flush_post_commit_hooks()

    (
        order_placed_event,
        payment_captured_event,
        order_fully_paid_event,
        order_confirmed_event,
    ) = order.events.all()  # type: OrderEvent

    # Ensure the correct order event was created
    # is the event the expected type
    assert order_placed_event.type == OrderEvents.PLACED
    # is the user anonymous/ the customer
    assert order_placed_event.user == checkout_user
    # is the associated backref order valid
    assert order_placed_event.order is order
    # ensure a date was set
    assert order_placed_event.date
    # should not have any additional parameters
    assert not order_placed_event.parameters

    # Ensure the correct order event was created
    # is the event the expected type
    assert payment_captured_event.type == OrderEvents.PAYMENT_CAPTURED
    # is the user anonymous/ the customer
    assert payment_captured_event.user == checkout_user
    # is the associated backref order valid
    assert payment_captured_event.order is order
    # ensure a date was set
    assert payment_captured_event.date
    # should not have any additional parameters
    assert "amount" in payment_captured_event.parameters.keys()
    assert "payment_id" in payment_captured_event.parameters.keys()
    assert "payment_gateway" in payment_captured_event.parameters.keys()

    # Ensure the correct order event was created
    # is the event the expected type
    assert order_fully_paid_event.type == OrderEvents.ORDER_FULLY_PAID
    # is the user anonymous/ the customer
    assert order_fully_paid_event.user == checkout_user
    # is the associated backref order valid
    assert order_fully_paid_event.order is order
    # ensure a date was set
    assert order_fully_paid_event.date
    # should not have any additional parameters
    assert not order_fully_paid_event.parameters

    expected_order_payload = {
        "order": get_default_order_payload(order, checkout.redirect_url),
        "recipient_email": order.get_customer_email(),
        "site_name": "mirumee.com",
        "domain": "mirumee.com",
    }

    expected_payment_payload = {
        "order": get_default_order_payload(order),
        "recipient_email": order.get_customer_email(),
        "payment": {
            "created": payment_txn_captured.created,
            "modified": payment_txn_captured.modified,
            "charge_status": payment_txn_captured.charge_status,
            "total": payment_txn_captured.total,
            "captured_amount": payment_txn_captured.captured_amount,
            "currency": payment_txn_captured.currency,
        },
        "site_name": "mirumee.com",
        "domain": "mirumee.com",
    }
    # Ensure the correct order confirmed event was created
    # should be order confirmed event
    assert order_confirmed_event.type == OrderEvents.CONFIRMED
    # ensure the user is checkout user
    assert order_confirmed_event.user == checkout_user
    # ensure the order confirmed event is related to order
    assert order_confirmed_event.order is order
    # ensure a date was set
    assert order_confirmed_event.date
    # ensure the event parameters are empty
    assert order_confirmed_event.parameters == {}

    mock_notify.assert_has_calls(
        [
            mock.call(NotifyEventType.ORDER_CONFIRMATION, expected_order_payload),
            mock.call(
                NotifyEventType.ORDER_PAYMENT_CONFIRMATION, expected_payment_payload
            ),
        ],
        any_order=True,
    )

    # Ensure the correct customer event was created if the user was not anonymous
    placement_event = customer_user.events.get()  # type: CustomerEvent
    assert placement_event.type == CustomerEvents.PLACED_ORDER  # check the event type
    assert placement_event.user == customer_user  # check the backref is valid
    assert placement_event.order == order  # check the associated order is valid
    assert placement_event.date  # ensure a date was set
    assert not placement_event.parameters  # should not have any additional parameters


@mock.patch("saleor.plugins.manager.PluginsManager.notify")
def test_create_order_captured_payment_creates_expected_events_anonymous_user(
    mock_notify,
    checkout_with_item,
    customer_user,
    shipping_method,
    payment_txn_captured,
):
    checkout = checkout_with_item
    checkout_user = None

    # Ensure not events are existing prior
    assert not OrderEvent.objects.exists()
    assert not CustomerEvent.objects.exists()

    # Prepare valid checkout
    checkout.user = checkout_user
    checkout.email = "test@example.com"
    checkout.billing_address = customer_user.default_billing_address
    checkout.shipping_address = customer_user.default_shipping_address
    checkout.shipping_method = shipping_method
    checkout.payments.add(payment_txn_captured)
    checkout.tracking_code = "tracking_code"
    checkout.redirect_url = "https://www.example.com"
    checkout.save()

    # Place checkout
    manager = get_plugins_manager()
    lines = fetch_checkout_lines(checkout)
    checkout_info = fetch_checkout_info(checkout, lines, [], manager)
    order = _create_order(
        checkout_info=checkout_info,
        order_data=_prepare_order_data(
            manager=manager,
            checkout_info=checkout_info,
            lines=lines,
            discounts=None,
        ),
        user=AnonymousUser(),
<<<<<<< HEAD
        plugin_manager=manager,
=======
        manager=manager,
>>>>>>> 822f93a5
    )
    flush_post_commit_hooks()

    (
        order_placed_event,
        payment_captured_event,
        order_fully_paid_event,
        order_confirmed_event,
    ) = order.events.all()  # type: OrderEvent

    # Ensure the correct order event was created
    # is the event the expected type
    assert order_placed_event.type == OrderEvents.PLACED
    # is the user anonymous/ the customer
    assert order_placed_event.user == checkout_user
    # is the associated backref order valid
    assert order_placed_event.order is order
    # ensure a date was set
    assert order_placed_event.date
    # should not have any additional parameters
    assert not order_placed_event.parameters

    # Ensure the correct order event was created
    # is the event the expected type
    assert payment_captured_event.type == OrderEvents.PAYMENT_CAPTURED
    # is the user anonymous/ the customer
    assert payment_captured_event.user == checkout_user
    # is the associated backref order valid
    assert payment_captured_event.order is order
    # ensure a date was set
    assert payment_captured_event.date
    # should not have any additional parameters
    assert "amount" in payment_captured_event.parameters.keys()
    assert "payment_id" in payment_captured_event.parameters.keys()
    assert "payment_gateway" in payment_captured_event.parameters.keys()

    # Ensure the correct order event was created
    # is the event the expected type
    assert order_fully_paid_event.type == OrderEvents.ORDER_FULLY_PAID
    # is the user anonymous/ the customer
    assert order_fully_paid_event.user == checkout_user
    # is the associated backref order valid
    assert order_fully_paid_event.order is order
    # ensure a date was set
    assert order_fully_paid_event.date
    # should not have any additional parameters
    assert not order_fully_paid_event.parameters

    expected_order_payload = {
        "order": get_default_order_payload(order, checkout.redirect_url),
        "recipient_email": order.get_customer_email(),
        "site_name": "mirumee.com",
        "domain": "mirumee.com",
    }

    expected_payment_payload = {
        "order": get_default_order_payload(order),
        "recipient_email": order.get_customer_email(),
        "payment": {
            "created": payment_txn_captured.created,
            "modified": payment_txn_captured.modified,
            "charge_status": payment_txn_captured.charge_status,
            "total": payment_txn_captured.total,
            "captured_amount": payment_txn_captured.captured_amount,
            "currency": payment_txn_captured.currency,
        },
        "site_name": "mirumee.com",
        "domain": "mirumee.com",
    }

    # Ensure the correct order confirmed event was created
    # should be order confirmed event
    assert order_confirmed_event.type == OrderEvents.CONFIRMED
    # ensure the user is checkout user
    assert order_confirmed_event.user == checkout_user
    # ensure the order confirmed event is related to order
    assert order_confirmed_event.order is order
    # ensure a date was set
    assert order_confirmed_event.date
    # ensure the event parameters are empty
    assert order_confirmed_event.parameters == {}

    mock_notify.assert_has_calls(
        [
            mock.call(NotifyEventType.ORDER_CONFIRMATION, expected_order_payload),
            mock.call(
                NotifyEventType.ORDER_PAYMENT_CONFIRMATION, expected_payment_payload
            ),
        ],
        any_order=True,
    )

    # Check no event was created if the user was anonymous
    assert not CustomerEvent.objects.exists()  # should not have created any event


@mock.patch("saleor.plugins.manager.PluginsManager.notify")
def test_create_order_preauth_payment_creates_expected_events(
    mock_notify,
    checkout_with_item,
    customer_user,
    shipping_method,
    payment_txn_preauth,
):
    checkout = checkout_with_item
    checkout_user = customer_user

    # Ensure not events are existing prior
    assert not OrderEvent.objects.exists()
    assert not CustomerEvent.objects.exists()

    # Prepare valid checkout
    checkout.user = checkout_user
    checkout.billing_address = customer_user.default_billing_address
    checkout.shipping_address = customer_user.default_shipping_address
    checkout.shipping_method = shipping_method
    checkout.payments.add(payment_txn_preauth)
    checkout.tracking_code = "tracking_code"
    checkout.redirect_url = "https://www.example.com"
    checkout.save()

    # Place checkout
    manager = get_plugins_manager()
    lines = fetch_checkout_lines(checkout)
    checkout_info = fetch_checkout_info(checkout, lines, [], manager)
    order = _create_order(
        checkout_info=checkout_info,
        order_data=_prepare_order_data(
            manager=manager,
            checkout_info=checkout_info,
            lines=lines,
            discounts=None,
        ),
        user=customer_user,
<<<<<<< HEAD
        plugin_manager=manager,
=======
        manager=manager,
>>>>>>> 822f93a5
    )
    flush_post_commit_hooks()

    (
        order_placed_event,
        payment_authorized_event,
        order_confirmed_event,
    ) = order.events.all()  # type: OrderEvent

    # Ensure the correct order event was created
    # is the event the expected type
    assert order_placed_event.type == OrderEvents.PLACED
    # is the user anonymous/ the customer
    assert order_placed_event.user == checkout_user
    # is the associated backref order valid
    assert order_placed_event.order is order
    # ensure a date was set
    assert order_placed_event.date
    # should not have any additional parameters
    assert not order_placed_event.parameters

    # Ensure the correct order event was created
    # is the event the expected type
    assert payment_authorized_event.type == OrderEvents.PAYMENT_AUTHORIZED
    # is the user anonymous/ the customer
    assert payment_authorized_event.user == checkout_user
    # is the associated backref order valid
    assert payment_authorized_event.order is order
    # ensure a date was set
    assert payment_authorized_event.date
    # should not have any additional parameters
    assert "amount" in payment_authorized_event.parameters.keys()
    assert "payment_id" in payment_authorized_event.parameters.keys()
    assert "payment_gateway" in payment_authorized_event.parameters.keys()

    expected_payload = {
        "order": get_default_order_payload(order, checkout.redirect_url),
        "recipient_email": order.get_customer_email(),
        "site_name": "mirumee.com",
        "domain": "mirumee.com",
    }

    # Ensure the correct order confirmed event was created
    # should be order confirmed event
    assert order_confirmed_event.type == OrderEvents.CONFIRMED
    # ensure the user is checkout user
    assert order_confirmed_event.user == checkout_user
    # ensure the order confirmed event is related to order
    assert order_confirmed_event.order is order
    # ensure a date was set
    assert order_confirmed_event.date
    # ensure the event parameters are empty
    assert order_confirmed_event.parameters == {}

    mock_notify.assert_called_once_with(
        NotifyEventType.ORDER_CONFIRMATION, expected_payload
    )

    # Ensure the correct customer event was created if the user was not anonymous
    placement_event = customer_user.events.get()  # type: CustomerEvent
    assert placement_event.type == CustomerEvents.PLACED_ORDER  # check the event type
    assert placement_event.user == customer_user  # check the backref is valid
    assert placement_event.order == order  # check the associated order is valid
    assert placement_event.date  # ensure a date was set
    assert not placement_event.parameters  # should not have any additional parameters


@mock.patch("saleor.plugins.manager.PluginsManager.notify")
def test_create_order_preauth_payment_creates_expected_events_anonymous_user(
    mock_notify,
    checkout_with_item,
    customer_user,
    shipping_method,
    payment_txn_preauth,
):
    checkout = checkout_with_item
    checkout_user = None

    # Ensure not events are existing prior
    assert not OrderEvent.objects.exists()
    assert not CustomerEvent.objects.exists()

    # Prepare valid checkout
    checkout.user = checkout_user
    checkout.email = "test@example.com"
    checkout.billing_address = customer_user.default_billing_address
    checkout.shipping_address = customer_user.default_shipping_address
    checkout.shipping_method = shipping_method
    checkout.payments.add(payment_txn_preauth)
    checkout.tracking_code = "tracking_code"
    checkout.redirect_url = "https://www.example.com"
    checkout.save()

    # Place checkout
    manager = get_plugins_manager()
    lines = fetch_checkout_lines(checkout)
    checkout_info = fetch_checkout_info(checkout, lines, [], manager)
    order = _create_order(
        checkout_info=checkout_info,
        order_data=_prepare_order_data(
            manager=manager,
            checkout_info=checkout_info,
            lines=lines,
            discounts=None,
        ),
        user=AnonymousUser(),
<<<<<<< HEAD
        plugin_manager=manager,
=======
        manager=manager,
>>>>>>> 822f93a5
    )
    flush_post_commit_hooks()

    (
        order_placed_event,
        payment_captured_event,
        order_confirmed_event,
    ) = order.events.all()  # type: OrderEvent

    # Ensure the correct order event was created
    # is the event the expected type
    assert order_placed_event.type == OrderEvents.PLACED
    # is the user anonymous/ the customer
    assert order_placed_event.user == checkout_user
    # is the associated backref order valid
    assert order_placed_event.order is order
    # ensure a date was set
    assert order_placed_event.date
    # should not have any additional parameters
    assert not order_placed_event.parameters

    # Ensure the correct order event was created
    # is the event the expected type
    assert payment_captured_event.type == OrderEvents.PAYMENT_AUTHORIZED
    # is the user anonymous/ the customer
    assert payment_captured_event.user == checkout_user
    # is the associated backref order valid
    assert payment_captured_event.order is order
    # ensure a date was set
    assert payment_captured_event.date
    # should not have any additional parameters
    assert "amount" in payment_captured_event.parameters.keys()
    assert "payment_id" in payment_captured_event.parameters.keys()
    assert "payment_gateway" in payment_captured_event.parameters.keys()

    expected_payload = {
        "order": get_default_order_payload(order, checkout.redirect_url),
        "recipient_email": order.get_customer_email(),
        "site_name": "mirumee.com",
        "domain": "mirumee.com",
    }
    # Ensure the correct order confirmed event was created
    # should be order confirmed event
    assert order_confirmed_event.type == OrderEvents.CONFIRMED
    # ensure the user is checkout user
    assert order_confirmed_event.user == checkout_user
    # ensure the order confirmed event is related to order
    assert order_confirmed_event.order is order
    # ensure a date was set
    assert order_confirmed_event.date
    # ensure the event parameters are empty
    assert order_confirmed_event.parameters == {}

    mock_notify.assert_called_once_with(
        NotifyEventType.ORDER_CONFIRMATION, expected_payload
    )

    # Check no event was created if the user was anonymous
    assert not CustomerEvent.objects.exists()  # should not have created any event


def test_create_order_insufficient_stock(
    checkout, customer_user, product_without_shipping
):
    variant = product_without_shipping.variants.get()
    add_variant_to_checkout(checkout, variant, 10, check_quantity=False)
    checkout.user = customer_user
    checkout.billing_address = customer_user.default_billing_address
    checkout.shipping_address = customer_user.default_billing_address
    checkout.tracking_code = "tracking_code"
    checkout.save()

    manager = get_plugins_manager()
    lines = fetch_checkout_lines(checkout)
    checkout_info = fetch_checkout_info(checkout, lines, [], manager)
    with pytest.raises(InsufficientStock):
        _prepare_order_data(
            manager=manager,
            checkout_info=checkout_info,
            lines=lines,
            discounts=None,
        )


def test_create_order_doesnt_duplicate_order(
    checkout_with_item, customer_user, shipping_method
):
    checkout = checkout_with_item
    checkout.user = customer_user
    checkout.billing_address = customer_user.default_billing_address
    checkout.shipping_address = customer_user.default_billing_address
    checkout.shipping_method = shipping_method
    checkout.tracking_code = ""
    checkout.redirect_url = "https://www.example.com"
    checkout.save()

    manager = get_plugins_manager()
    lines = fetch_checkout_lines(checkout)
    checkout_info = fetch_checkout_info(checkout, lines, [], manager)
    order_data = _prepare_order_data(
        manager=manager, checkout_info=checkout_info, lines=lines, discounts=None
    )

    order_1 = _create_order(
        checkout_info=checkout_info,
        order_data=order_data,
        user=customer_user,
<<<<<<< HEAD
        plugin_manager=manager,
=======
        manager=manager,
>>>>>>> 822f93a5
    )
    assert order_1.checkout_token == checkout.token

    order_2 = _create_order(
        checkout_info=checkout_info,
        order_data=order_data,
        user=customer_user,
<<<<<<< HEAD
        plugin_manager=manager,
=======
        manager=manager,
>>>>>>> 822f93a5
    )
    assert order_1.pk == order_2.pk


@pytest.mark.parametrize("is_anonymous_user", (True, False))
def test_create_order_with_gift_card(
    checkout_with_gift_card, customer_user, shipping_method, is_anonymous_user
):
    checkout_user = None if is_anonymous_user else customer_user
    checkout = checkout_with_gift_card
    checkout.user = checkout_user
    checkout.billing_address = customer_user.default_billing_address
    checkout.shipping_address = customer_user.default_billing_address
    checkout.shipping_method = shipping_method
    checkout.tracking_code = "tracking_code"
    checkout.redirect_url = "https://www.example.com"
    checkout.save()

    manager = get_plugins_manager()
    lines = fetch_checkout_lines(checkout)
    checkout_info = fetch_checkout_info(checkout, lines, [], manager)

    subtotal = calculations.checkout_subtotal(
        manager=manager,
        checkout_info=checkout_info,
        lines=lines,
        address=checkout.shipping_address,
    )
    shipping_price = calculations.checkout_shipping_price(
        manager=manager,
        checkout_info=checkout_info,
        lines=lines,
        address=checkout.shipping_address,
    )
    total_gross_without_gift_cards = (
        subtotal.gross + shipping_price.gross - checkout.discount
    )
    gift_cards_balance = checkout.get_total_gift_cards_balance()

    order = _create_order(
        checkout_info=checkout_info,
        order_data=_prepare_order_data(
            manager=manager,
            checkout_info=checkout_info,
            lines=lines,
            discounts=None,
        ),
        user=customer_user if not is_anonymous_user else AnonymousUser(),
<<<<<<< HEAD
        plugin_manager=manager,
=======
        manager=manager,
>>>>>>> 822f93a5
    )

    assert order.gift_cards.count() == 1
    assert order.gift_cards.first().current_balance.amount == 0
    assert order.total.gross == (total_gross_without_gift_cards - gift_cards_balance)


def test_create_order_with_gift_card_partial_use(
    checkout_with_item, gift_card_used, customer_user, shipping_method
):
    checkout = checkout_with_item
    checkout.user = customer_user
    checkout.billing_address = customer_user.default_billing_address
    checkout.shipping_address = customer_user.default_billing_address
    checkout.shipping_method = shipping_method
    checkout.tracking_code = "tracking_code"
    checkout.redirect_url = "https://www.example.com"
    checkout.save()

    manager = get_plugins_manager()
    lines = fetch_checkout_lines(checkout)
    checkout_info = fetch_checkout_info(checkout, lines, [], manager)

    price_without_gift_card = calculations.checkout_total(
        manager=manager,
        checkout_info=checkout_info,
        lines=lines,
        address=checkout.shipping_address,
    )
    gift_card_balance_before_order = gift_card_used.current_balance_amount

    checkout.gift_cards.add(gift_card_used)
    checkout.save()

    order = _create_order(
        checkout_info=checkout_info,
        order_data=_prepare_order_data(
            manager=manager,
            checkout_info=checkout_info,
            lines=lines,
            discounts=None,
        ),
        user=customer_user,
<<<<<<< HEAD
        plugin_manager=manager,
=======
        manager=manager,
>>>>>>> 822f93a5
    )

    gift_card_used.refresh_from_db()

    expected_old_balance = (
        price_without_gift_card.gross.amount + gift_card_used.current_balance_amount
    )

    assert order.gift_cards.count() > 0
    assert order.total == zero_taxed_money(order.currency)
    assert gift_card_balance_before_order == expected_old_balance


def test_create_order_with_many_gift_cards(
    checkout_with_item,
    gift_card_created_by_staff,
    gift_card,
    customer_user,
    shipping_method,
):
    checkout = checkout_with_item
    checkout.user = customer_user
    checkout.billing_address = customer_user.default_billing_address
    checkout.shipping_address = customer_user.default_billing_address
    checkout.shipping_method = shipping_method
    checkout.tracking_code = "tracking_code"
    checkout.redirect_url = "https://www.example.com"
    checkout.save()

    manager = get_plugins_manager()
    lines = fetch_checkout_lines(checkout)
    checkout_info = fetch_checkout_info(checkout, lines, [], manager)

    price_without_gift_card = calculations.checkout_total(
        manager=manager,
        checkout_info=checkout_info,
        lines=lines,
        address=checkout.shipping_address,
    )
    gift_cards_balance_before_order = (
        gift_card_created_by_staff.current_balance.amount
        + gift_card.current_balance.amount
    )

    checkout.gift_cards.add(gift_card_created_by_staff)
    checkout.gift_cards.add(gift_card)
    checkout.save()

    order = _create_order(
        checkout_info=checkout_info,
        order_data=_prepare_order_data(
            manager=manager,
            checkout_info=checkout_info,
            lines=lines,
            discounts=None,
        ),
        user=customer_user,
<<<<<<< HEAD
        plugin_manager=manager,
=======
        manager=manager,
>>>>>>> 822f93a5
    )

    gift_card_created_by_staff.refresh_from_db()
    gift_card.refresh_from_db()
    zero_price = zero_money(gift_card.currency)
    assert order.gift_cards.count() > 0
    assert gift_card_created_by_staff.current_balance == zero_price
    assert gift_card.current_balance == zero_price
    assert price_without_gift_card.gross.amount == (
        gift_cards_balance_before_order + order.total.gross.amount
    )


def test_note_in_created_order(checkout_with_item, address, customer_user):
    checkout_with_item.shipping_address = address
    checkout_with_item.note = "test_note"
    checkout_with_item.tracking_code = "tracking_code"
    checkout_with_item.redirect_url = "https://www.example.com"
    checkout_with_item.save()
    manager = get_plugins_manager()
    lines = fetch_checkout_lines(checkout_with_item)
    checkout_info = fetch_checkout_info(checkout_with_item, lines, [], manager)
    order = _create_order(
        checkout_info=checkout_info,
        order_data=_prepare_order_data(
            manager=manager,
            checkout_info=checkout_info,
            lines=lines,
            discounts=None,
        ),
        user=customer_user,
<<<<<<< HEAD
        plugin_manager=manager,
=======
        manager=manager,
>>>>>>> 822f93a5
    )
    assert order.customer_note == checkout_with_item.note


def test_create_order_with_variant_tracking_false(
    checkout, customer_user, variant_without_inventory_tracking
):
    variant = variant_without_inventory_tracking
    checkout.user = customer_user
    checkout.billing_address = customer_user.default_billing_address
    checkout.shipping_address = customer_user.default_billing_address
    checkout.tracking_code = ""
    checkout.redirect_url = "https://www.example.com"
    checkout.save()
    add_variant_to_checkout(checkout, variant, 10, check_quantity=False)

    manager = get_plugins_manager()
    lines = fetch_checkout_lines(checkout)
    checkout_info = fetch_checkout_info(checkout, lines, [], manager)

    order_data = _prepare_order_data(
        manager=manager, checkout_info=checkout_info, lines=lines, discounts=None
    )

    order_1 = _create_order(
        checkout_info=checkout_info,
        order_data=order_data,
        user=customer_user,
<<<<<<< HEAD
        plugin_manager=manager,
=======
        manager=manager,
>>>>>>> 822f93a5
    )
    assert order_1.checkout_token == checkout.token


@override_settings(LANGUAGE_CODE="fr")
def test_create_order_use_tanslations(
    checkout_with_item, customer_user, shipping_method
):
    translated_product_name = "French name"
    translated_variant_name = "French variant name"

    checkout = checkout_with_item
    checkout.user = customer_user
    checkout.billing_address = customer_user.default_billing_address
    checkout.shipping_address = customer_user.default_billing_address
    checkout.shipping_method = shipping_method
    checkout.tracking_code = ""
    checkout.redirect_url = "https://www.example.com"
    checkout.language_code = "fr"
    checkout.save()

    manager = get_plugins_manager()
    lines = fetch_checkout_lines(checkout)
    checkout_info = fetch_checkout_info(checkout, lines, [], manager)

    variant = lines[0].variant
    product = lines[0].product

    ProductTranslation.objects.create(
        language_code="fr",
        product=product,
        name=translated_product_name,
    )
    ProductVariantTranslation.objects.create(
        language_code="fr",
        product_variant=variant,
        name=translated_variant_name,
    )

    order_data = _prepare_order_data(
        manager=manager, checkout_info=checkout_info, lines=lines, discounts=None
    )
    order_line = order_data["lines"][0].line

    assert order_line.translated_product_name == translated_product_name
    assert order_line.translated_variant_name == translated_variant_name<|MERGE_RESOLUTION|>--- conflicted
+++ resolved
@@ -59,11 +59,7 @@
             discounts=None,
         ),
         user=customer_user,
-<<<<<<< HEAD
-        plugin_manager=manager,
-=======
-        manager=manager,
->>>>>>> 822f93a5
+        manager=manager,
     )
     flush_post_commit_hooks()
 
@@ -203,11 +199,7 @@
             discounts=None,
         ),
         user=AnonymousUser(),
-<<<<<<< HEAD
-        plugin_manager=manager,
-=======
-        manager=manager,
->>>>>>> 822f93a5
+        manager=manager,
     )
     flush_post_commit_hooks()
 
@@ -342,11 +334,7 @@
             discounts=None,
         ),
         user=customer_user,
-<<<<<<< HEAD
-        plugin_manager=manager,
-=======
-        manager=manager,
->>>>>>> 822f93a5
+        manager=manager,
     )
     flush_post_commit_hooks()
 
@@ -453,11 +441,7 @@
             discounts=None,
         ),
         user=AnonymousUser(),
-<<<<<<< HEAD
-        plugin_manager=manager,
-=======
-        manager=manager,
->>>>>>> 822f93a5
+        manager=manager,
     )
     flush_post_commit_hooks()
 
@@ -565,11 +549,7 @@
         checkout_info=checkout_info,
         order_data=order_data,
         user=customer_user,
-<<<<<<< HEAD
-        plugin_manager=manager,
-=======
-        manager=manager,
->>>>>>> 822f93a5
+        manager=manager,
     )
     assert order_1.checkout_token == checkout.token
 
@@ -577,11 +557,7 @@
         checkout_info=checkout_info,
         order_data=order_data,
         user=customer_user,
-<<<<<<< HEAD
-        plugin_manager=manager,
-=======
-        manager=manager,
->>>>>>> 822f93a5
+        manager=manager,
     )
     assert order_1.pk == order_2.pk
 
@@ -630,11 +606,7 @@
             discounts=None,
         ),
         user=customer_user if not is_anonymous_user else AnonymousUser(),
-<<<<<<< HEAD
-        plugin_manager=manager,
-=======
-        manager=manager,
->>>>>>> 822f93a5
+        manager=manager,
     )
 
     assert order.gift_cards.count() == 1
@@ -678,11 +650,7 @@
             discounts=None,
         ),
         user=customer_user,
-<<<<<<< HEAD
-        plugin_manager=manager,
-=======
-        manager=manager,
->>>>>>> 822f93a5
+        manager=manager,
     )
 
     gift_card_used.refresh_from_db()
@@ -740,11 +708,7 @@
             discounts=None,
         ),
         user=customer_user,
-<<<<<<< HEAD
-        plugin_manager=manager,
-=======
-        manager=manager,
->>>>>>> 822f93a5
+        manager=manager,
     )
 
     gift_card_created_by_staff.refresh_from_db()
@@ -776,11 +740,7 @@
             discounts=None,
         ),
         user=customer_user,
-<<<<<<< HEAD
-        plugin_manager=manager,
-=======
-        manager=manager,
->>>>>>> 822f93a5
+        manager=manager,
     )
     assert order.customer_note == checkout_with_item.note
 
@@ -809,11 +769,7 @@
         checkout_info=checkout_info,
         order_data=order_data,
         user=customer_user,
-<<<<<<< HEAD
-        plugin_manager=manager,
-=======
-        manager=manager,
->>>>>>> 822f93a5
+        manager=manager,
     )
     assert order_1.checkout_token == checkout.token
 
