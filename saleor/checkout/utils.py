"""Checkout-related utility functions."""
from typing import TYPE_CHECKING, Iterable, List, Optional, Tuple

from django.core.exceptions import ValidationError
from django.db.models import Sum
from django.utils import timezone
<<<<<<< HEAD
from django_countries.fields import Country
from prices import Money, MoneyRange, TaxedMoneyRange
=======
from prices import Money
>>>>>>> cd2ac5b9

from ..account.models import User
from ..channel.models import Channel
from ..checkout import calculations
from ..checkout.error_codes import CheckoutErrorCode
from ..core.exceptions import ProductNotPublished
from ..core.taxes import zero_taxed_money
from ..core.utils.promo_code import (
    InvalidPromoCode,
    promo_code_is_gift_card,
    promo_code_is_voucher,
)
from ..discount import DiscountInfo, VoucherType
from ..discount.models import NotApplicable, Voucher
from ..discount.utils import (
    get_products_voucher_discount,
    validate_voucher_for_checkout,
)
from ..giftcard.utils import (
    add_gift_card_code_to_checkout,
    remove_gift_card_code_from_checkout,
)
from ..plugins.manager import PluginsManager, get_plugins_manager
from ..product import models as product_models
from ..shipping.models import ShippingMethod
from ..warehouse.availability import check_stock_quantity, check_stock_quantity_bulk
from . import AddressType, CheckoutLineInfo
from .models import Checkout, CheckoutLine

if TYPE_CHECKING:
    # flake8: noqa
    from prices import TaxedMoney

    from ..account.models import Address


def get_user_checkout(
    user: User, checkout_queryset=Checkout.objects.all()
) -> Tuple[Optional[Checkout], bool]:
    return checkout_queryset.filter(user=user, channel__is_active=True).first()


def check_variant_in_stock(
    checkout, variant, quantity=1, replace=False, check_quantity=True
) -> Tuple[int, Optional[CheckoutLine]]:
    """Check if a given variant is in stock and return the new quantity + line."""
    line = checkout.lines.filter(variant=variant).first()
    line_quantity = 0 if line is None else line.quantity

    new_quantity = quantity if replace else (quantity + line_quantity)

    if new_quantity < 0:
        raise ValueError(
            "%r is not a valid quantity (results in %r)" % (quantity, new_quantity)
        )

    if new_quantity > 0 and check_quantity:
        check_stock_quantity(variant, checkout.get_country(), new_quantity)

    return new_quantity, line


def add_variant_to_checkout(
    checkout, variant, quantity=1, replace=False, check_quantity=True
):
    """Add a product variant to checkout.

    If `replace` is truthy then any previous quantity is discarded instead
    of added to.
    """
    product_channel_listing = variant.product.channel_listings.filter(
        channel_id=checkout.channel_id
    ).first()
    if not product_channel_listing or not product_channel_listing.is_published:
        raise ProductNotPublished()

    new_quantity, line = check_variant_in_stock(
        checkout,
        variant,
        quantity=quantity,
        replace=replace,
        check_quantity=check_quantity,
    )

    if line is None:
        line = checkout.lines.filter(variant=variant).first()

    if new_quantity == 0:
        if line is not None:
            line.delete()
    elif line is None:
        checkout.lines.create(checkout=checkout, variant=variant, quantity=new_quantity)
    elif new_quantity > 0:
        line.quantity = new_quantity
        line.save(update_fields=["quantity"])

    checkout = update_checkout_quantity(checkout)
    return checkout


def add_variants_to_checkout(checkout, variants, quantities):
    """Add variants to checkout.

    Suitable for new checkouts as it always creates new checkout lines without checking
    if there are any existing ones already.
    """

    # check quantities
    country_code = checkout.get_country()
    check_stock_quantity_bulk(variants, country_code, quantities)

    channel_listings = product_models.ProductChannelListing.objects.filter(
        channel_id=checkout.channel.id,
        product_id__in=[v.product_id for v in variants],
    )
    channel_listings_by_product_id = {cl.product_id: cl for cl in channel_listings}

    # check if variants are published
    for variant in variants:
        product_channel_listing = channel_listings_by_product_id[variant.product_id]
        if not product_channel_listing or not product_channel_listing.is_published:
            raise ProductNotPublished()

    # create checkout lines
    lines = []
    for variant, quantity in zip(variants, quantities):
        lines.append(
            CheckoutLine(checkout=checkout, variant=variant, quantity=quantity)
        )
    checkout.lines.bulk_create(lines)
    checkout = update_checkout_quantity(checkout)
    return checkout


def update_checkout_quantity(checkout):
    """Update the total quantity in checkout."""
    total_lines = checkout.lines.aggregate(total_quantity=Sum("quantity"))[
        "total_quantity"
    ]
    if not total_lines:
        total_lines = 0
    checkout.quantity = total_lines
    checkout.save(update_fields=["quantity"])
    return checkout


def _check_new_checkout_address(checkout, address, address_type):
    """Check if and address in checkout has changed and if to remove old one."""
    if address_type == AddressType.BILLING:
        old_address = checkout.billing_address
    else:
        old_address = checkout.shipping_address

    has_address_changed = any(
        [
            not address and old_address,
            address and not old_address,
            address and old_address and address != old_address,
        ]
    )

    remove_old_address = (
        has_address_changed
        and old_address is not None
        and (not checkout.user or old_address not in checkout.user.addresses.all())
    )

    return has_address_changed, remove_old_address


def change_billing_address_in_checkout(checkout, address):
    """Save billing address in checkout if changed.

    Remove previously saved address if not connected to any user.
    """
    changed, remove = _check_new_checkout_address(
        checkout, address, AddressType.BILLING
    )
    if changed:
        if remove:
            checkout.billing_address.delete()
        checkout.billing_address = address
        checkout.save(update_fields=["billing_address", "last_change"])


def change_shipping_address_in_checkout(checkout, address):
    """Save shipping address in checkout if changed.

    Remove previously saved address if not connected to any user.
    """
    changed, remove = _check_new_checkout_address(
        checkout, address, AddressType.SHIPPING
    )
    if changed:
        if remove:
            checkout.shipping_address.delete()
        checkout.shipping_address = address
        checkout.save(update_fields=["shipping_address", "last_change"])


def _get_shipping_voucher_discount_for_checkout(
    manager: PluginsManager,
    voucher: Voucher,
    checkout: Checkout,
    lines: Iterable[CheckoutLineInfo],
    address: Optional["Address"],
    discounts: Optional[Iterable[DiscountInfo]] = None,
):
    """Calculate discount value for a voucher of shipping type."""
    if not is_shipping_required(lines):
        msg = "Your order does not require shipping."
        raise NotApplicable(msg)
    shipping_method = checkout.shipping_method
    if not shipping_method:
        msg = "Please select a shipping method first."
        raise NotApplicable(msg)

    # check if voucher is limited to specified countries
    if address:
        if voucher.countries and address.country.code not in voucher.countries:
            msg = "This offer is not valid in your country."
            raise NotApplicable(msg)

    shipping_price = calculations.checkout_shipping_price(
        manager=manager,
        checkout=checkout,
        lines=lines,
        address=address,
        discounts=discounts,
    ).gross
    return voucher.get_discount_amount_for(shipping_price, checkout.channel)


def _get_products_voucher_discount(
    manager: PluginsManager,
    checkout: "Checkout",
    lines: Iterable["CheckoutLineInfo"],
    voucher,
    channel: "Channel",
    discounts: Optional[Iterable[DiscountInfo]] = None,
):
    """Calculate products discount value for a voucher, depending on its type."""
    prices = None
    if voucher.type == VoucherType.SPECIFIC_PRODUCT:
        prices = get_prices_of_discounted_specific_product(
            manager, checkout, lines, voucher, channel, discounts
        )
    if not prices:
        msg = "This offer is only valid for selected items."
        raise NotApplicable(msg)
    return get_products_voucher_discount(voucher, prices, channel)


def get_discounted_lines(lines: Iterable["CheckoutLineInfo"], voucher):
    discounted_products = voucher.products.all()
    discounted_categories = set(voucher.categories.all())
    discounted_collections = set(voucher.collections.all())

    discounted_lines = []
    if discounted_products or discounted_collections or discounted_categories:
        for line_info in lines:
            line_product = line_info.product
            line_category = line_info.product.category
            line_collections = set(line_info.collections)
            if line_info.variant and (
                line_product in discounted_products
                or line_category in discounted_categories
                or line_collections.intersection(discounted_collections)
            ):
                discounted_lines.append(line_info.line)
    else:
        # If there's no discounted products, collections or categories,
        # it means that all products are discounted
        discounted_lines.extend([line_info.line for line_info in lines])
    return discounted_lines


def get_prices_of_discounted_specific_product(
    manager: PluginsManager,
    checkout: "Checkout",
    lines: Iterable["CheckoutLineInfo"],
    voucher: Voucher,
    channel: Channel,
    discounts: Optional[Iterable[DiscountInfo]] = None,
) -> List[Money]:
    """Get prices of variants belonging to the discounted specific products.

    Specific products are products, collections and categories.
    Product must be assigned directly to the discounted category, assigning
    product to child category won't work.
    """
    line_prices = []
    discounted_lines = get_discounted_lines(lines, voucher)
    address = checkout.shipping_address or checkout.billing_address

    for line in discounted_lines:
        line_total = calculations.checkout_line_total(
            manager=manager,
            checkout=checkout,
            line=line,
            variant=line.variant,
            product=line.variant.product,
            collections=line.variant.product.collections.all(),
            address=address,
            channel=channel,
            channel_listing=line.variant.channel_listings.get(channel=channel),
            discounts=discounts or [],
        ).gross
        line_unit_price = manager.calculate_checkout_line_unit_price(
            line_total, line.quantity
        )
        line_prices.extend([line_unit_price] * line.quantity)

    return line_prices


def get_voucher_discount_for_checkout(
    manager: PluginsManager,
    voucher: Voucher,
    checkout: Checkout,
    lines: Iterable["CheckoutLineInfo"],
    address: Optional["Address"],
    discounts: Optional[Iterable[DiscountInfo]] = None,
) -> Money:
    """Calculate discount value depending on voucher and discount types.

    Raise NotApplicable if voucher of given type cannot be applied.
    """
    validate_voucher_for_checkout(manager, voucher, checkout, lines, discounts)
    if voucher.type == VoucherType.ENTIRE_ORDER:
        subtotal = calculations.checkout_subtotal(
            manager=manager,
            checkout=checkout,
            lines=lines,
            address=address,
            discounts=discounts,
        ).gross
        return voucher.get_discount_amount_for(subtotal, checkout.channel)
    if voucher.type == VoucherType.SHIPPING:
        return _get_shipping_voucher_discount_for_checkout(
            manager, voucher, checkout, lines, address, discounts
        )
    if voucher.type == VoucherType.SPECIFIC_PRODUCT:
        return _get_products_voucher_discount(
            manager, checkout, lines, voucher, checkout.channel, discounts
        )
    raise NotImplementedError("Unknown discount type")


def get_voucher_for_checkout(
    checkout: Checkout, vouchers=None, with_lock: bool = False
) -> Optional[Voucher]:
    """Return voucher with voucher code saved in checkout if active or None."""
    if checkout.voucher_code is not None:
        if vouchers is None:
            vouchers = Voucher.objects.active_in_channel(
                date=timezone.now(), channel_slug=checkout.channel.slug
            )
        try:
            qs = vouchers
            if with_lock:
                qs = vouchers.select_for_update()
            return qs.get(code=checkout.voucher_code)
        except Voucher.DoesNotExist:
            return None
    return None


def recalculate_checkout_discount(
    manager: PluginsManager,
    checkout: Checkout,
    lines: Iterable["CheckoutLineInfo"],
    discounts: Iterable[DiscountInfo],
):
    """Recalculate `checkout.discount` based on the voucher.

    Will clear both voucher and discount if the discount is no longer
    applicable.
    """
    voucher = get_voucher_for_checkout(checkout)
    if voucher is not None:
        address = checkout.shipping_address or checkout.billing_address
        try:
            discount = get_voucher_discount_for_checkout(
                manager, voucher, checkout, lines, address, discounts
            )
        except NotApplicable:
            remove_voucher_from_checkout(checkout)
        else:
            subtotal = calculations.checkout_subtotal(
                manager=manager,
                checkout=checkout,
                lines=lines,
                address=address,
                discounts=discounts,
            ).gross
            checkout.discount = (
                min(discount, subtotal)
                if voucher.type != VoucherType.SHIPPING
                else discount
            )
            checkout.discount_name = voucher.name
            checkout.translated_discount_name = (
                voucher.translated.name
                if voucher.translated.name != voucher.name
                else ""
            )
            checkout.save(
                update_fields=[
                    "translated_discount_name",
                    "discount_amount",
                    "discount_name",
                    "currency",
                ]
            )
    else:
        remove_voucher_from_checkout(checkout)


def add_promo_code_to_checkout(
    manager: PluginsManager,
    checkout: Checkout,
    lines: Iterable["CheckoutLineInfo"],
    promo_code: str,
    discounts: Optional[Iterable[DiscountInfo]] = None,
):
    """Add gift card or voucher data to checkout.

    Raise InvalidPromoCode if promo code does not match to any voucher or gift card.
    """
    if promo_code_is_voucher(promo_code):
        add_voucher_code_to_checkout(manager, checkout, lines, promo_code, discounts)
    elif promo_code_is_gift_card(promo_code):
        add_gift_card_code_to_checkout(checkout, promo_code)
    else:
        raise InvalidPromoCode()


def add_voucher_code_to_checkout(
    manager: PluginsManager,
    checkout: Checkout,
    lines: Iterable["CheckoutLineInfo"],
    voucher_code: str,
    discounts: Optional[Iterable[DiscountInfo]] = None,
):
    """Add voucher data to checkout by code.

    Raise InvalidPromoCode() if voucher of given type cannot be applied.
    """
    try:
        voucher = Voucher.objects.active_in_channel(
            date=timezone.now(), channel_slug=checkout.channel.slug
        ).get(code=voucher_code)
    except Voucher.DoesNotExist:
        raise InvalidPromoCode()
    try:
        add_voucher_to_checkout(manager, checkout, lines, voucher, discounts)
    except NotApplicable:
        raise ValidationError(
            {
                "promo_code": ValidationError(
                    "Voucher is not applicable to that checkout.",
                    code=CheckoutErrorCode.VOUCHER_NOT_APPLICABLE.value,
                )
            }
        )


def add_voucher_to_checkout(
    manager: PluginsManager,
    checkout: Checkout,
    lines: Iterable["CheckoutLineInfo"],
    voucher: Voucher,
    discounts: Optional[Iterable[DiscountInfo]] = None,
):
    """Add voucher data to checkout.

    Raise NotApplicable if voucher of given type cannot be applied.
    """
    address = checkout.shipping_address or checkout.billing_address
    discount = get_voucher_discount_for_checkout(
        manager, voucher, checkout, lines, address, discounts
    )
    checkout.voucher_code = voucher.code
    checkout.discount_name = voucher.name
    checkout.translated_discount_name = (
        voucher.translated.name if voucher.translated.name != voucher.name else ""
    )
    checkout.discount = discount
    checkout.save(
        update_fields=[
            "voucher_code",
            "discount_name",
            "translated_discount_name",
            "discount_amount",
        ]
    )


def remove_promo_code_from_checkout(checkout: Checkout, promo_code: str):
    """Remove gift card or voucher data from checkout."""
    if promo_code_is_voucher(promo_code):
        remove_voucher_code_from_checkout(checkout, promo_code)
    elif promo_code_is_gift_card(promo_code):
        remove_gift_card_code_from_checkout(checkout, promo_code)


def remove_voucher_code_from_checkout(checkout: Checkout, voucher_code: str):
    """Remove voucher data from checkout by code."""
    existing_voucher = get_voucher_for_checkout(checkout)
    if existing_voucher and existing_voucher.code == voucher_code:
        remove_voucher_from_checkout(checkout)


def remove_voucher_from_checkout(checkout: Checkout):
    """Remove voucher data from checkout."""
    checkout.voucher_code = None
    checkout.discount_name = None
    checkout.translated_discount_name = None
    checkout.discount_amount = 0
    checkout.save(
        update_fields=[
            "voucher_code",
            "discount_name",
            "translated_discount_name",
            "discount_amount",
            "currency",
        ]
    )


def get_valid_shipping_methods_for_checkout(
    checkout: Checkout,
    lines: Iterable["CheckoutLineInfo"],
    discounts: Iterable[DiscountInfo],
    country_code: Optional[str] = None,
    subtotal: Optional["TaxedMoney"] = None,
):
    if not is_shipping_required(lines):
        return None
    if not checkout.shipping_address:
        return None
    # TODO: subtotal should comes from arg instead of calculate it in this function
    # use info.context.plugins from resolver
    if subtotal is None:
        manager = get_plugins_manager()
        subtotal = manager.calculate_checkout_subtotal(
            checkout, lines, checkout.shipping_address, discounts
        )
    return ShippingMethod.objects.applicable_shipping_methods_for_instance(
        checkout,
        channel_id=checkout.channel_id,
        price=subtotal.gross,
        country_code=country_code,  # type: ignore
        lines=lines,
    )


def is_valid_shipping_method(
    checkout: Checkout,
    lines: Iterable["CheckoutLineInfo"],
    discounts: Iterable[DiscountInfo],
    subtotal: Optional["TaxedMoney"] = None,
):
    """Check if shipping method is valid and remove (if not)."""
    if not checkout.shipping_method:
        return False
    if not checkout.shipping_address:
        return False

    valid_methods = get_valid_shipping_methods_for_checkout(
        checkout, lines, discounts, subtotal=subtotal
    )
    if valid_methods is None or checkout.shipping_method not in valid_methods:
        clear_shipping_method(checkout)
        return False
    return True


<<<<<<< HEAD
def get_shipping_price_estimate(
    checkout: Checkout,
    lines: Iterable["CheckoutLineInfo"],
    discounts: Iterable[DiscountInfo],
    country_code: str,
) -> Optional[TaxedMoneyRange]:
    """Return the estimated price range for shipping for given order."""

    shipping_methods = get_valid_shipping_methods_for_checkout(
        checkout, lines, discounts, country_code=country_code
    )

    if shipping_methods is None:
        return None

    # TODO: extension manager should be able to have impact on shipping price estimates
    min_price_amount, max_price_amount = shipping_methods.aggregate(
        price_amount_min=Min("price_amount"), price_amount_max=Max("price_amount")
    ).values()

    if min_price_amount is None:
        return None

    manager = get_plugins_manager()
    prices = MoneyRange(
        start=Money(min_price_amount, checkout.currency),
        stop=Money(max_price_amount, checkout.currency),
    )
    return manager.apply_taxes_to_shipping_price_range(
        prices, country_code  # type: ignore
    )


=======
>>>>>>> cd2ac5b9
def clear_shipping_method(checkout: Checkout):
    checkout.shipping_method = None
    checkout.save(update_fields=["shipping_method", "last_change"])


def is_fully_paid(
    manager: PluginsManager,
    checkout: Checkout,
    lines: Iterable["CheckoutLineInfo"],
    discounts: Iterable[DiscountInfo],
):
    """Check if provided payment methods cover the checkout's total amount.

    Note that these payments may not be captured or charged at all.
    """
    payments = [payment for payment in checkout.payments.all() if payment.is_active]
    total_paid = sum([p.total for p in payments])
    address = checkout.shipping_address or checkout.billing_address
    checkout_total = (
        calculations.checkout_total(
            manager=manager,
            checkout=checkout,
            lines=lines,
            address=address,
            discounts=discounts,
        )
        - checkout.get_total_gift_cards_balance()
    )
    checkout_total = max(
        checkout_total, zero_taxed_money(checkout_total.currency)
    ).gross
    return total_paid >= checkout_total.amount


def clean_checkout(
    manager: PluginsManager,
    checkout: Checkout,
    lines: Iterable["CheckoutLineInfo"],
    discounts: Iterable[DiscountInfo],
):
    """Check if checkout can be completed."""
    if is_shipping_required(lines):
        if not checkout.shipping_method:
            raise ValidationError(
                "Shipping method is not set",
                code=CheckoutErrorCode.SHIPPING_METHOD_NOT_SET.value,
            )
        if not checkout.shipping_address:
            raise ValidationError(
                "Shipping address is not set",
                code=CheckoutErrorCode.SHIPPING_ADDRESS_NOT_SET.value,
            )
        if not is_valid_shipping_method(checkout, lines, discounts):
            raise ValidationError(
                "Shipping method is not valid for your shipping address",
                code=CheckoutErrorCode.INVALID_SHIPPING_METHOD.value,
            )

    if not checkout.billing_address:
        raise ValidationError(
            "Billing address is not set",
            code=CheckoutErrorCode.BILLING_ADDRESS_NOT_SET.value,
        )

    if not is_fully_paid(manager, checkout, lines, discounts):
        raise ValidationError(
            "Provided payment methods can not cover the checkout's total amount",
            code=CheckoutErrorCode.CHECKOUT_NOT_FULLY_PAID.value,
        )


def cancel_active_payments(checkout: Checkout):
    checkout.payments.filter(is_active=True).update(is_active=False)


def fetch_checkout_lines(checkout: Checkout) -> Iterable[CheckoutLineInfo]:
    """Fetch checkout lines as CheckoutLineInfo objects."""
    lines = checkout.lines.prefetch_related(
        "variant__product__collections",
        "variant__channel_listings__channel",
        "variant__product__product_type",
    )
    lines_info = []

    for line in lines:
        variant = line.variant
        product = variant.product
        collections = list(product.collections.all())

        variant_channel_listing = None
        for channel_listing in line.variant.channel_listings.all():
            if channel_listing.channel_id == checkout.channel_id:
                variant_channel_listing = channel_listing

        # FIXME: Temporary solution to pass type checks. Figure out how to handle case
        # when variant channel listing is not defined for a checkout line.
        if not variant_channel_listing:
            continue

        lines_info.append(
            CheckoutLineInfo(
                line=line,
                variant=variant,
                channel_listing=variant_channel_listing,
                product=product,
                collections=collections,
            )
        )
    return lines_info


def is_shipping_required(lines: Iterable[CheckoutLineInfo]):
    """Check if shipping is required for given checkout lines."""
    return any(
        line_info.product.product_type.is_shipping_required for line_info in lines
    )<|MERGE_RESOLUTION|>--- conflicted
+++ resolved
@@ -4,12 +4,7 @@
 from django.core.exceptions import ValidationError
 from django.db.models import Sum
 from django.utils import timezone
-<<<<<<< HEAD
-from django_countries.fields import Country
-from prices import Money, MoneyRange, TaxedMoneyRange
-=======
 from prices import Money
->>>>>>> cd2ac5b9
 
 from ..account.models import User
 from ..channel.models import Channel
@@ -589,42 +584,6 @@
     return True
 
 
-<<<<<<< HEAD
-def get_shipping_price_estimate(
-    checkout: Checkout,
-    lines: Iterable["CheckoutLineInfo"],
-    discounts: Iterable[DiscountInfo],
-    country_code: str,
-) -> Optional[TaxedMoneyRange]:
-    """Return the estimated price range for shipping for given order."""
-
-    shipping_methods = get_valid_shipping_methods_for_checkout(
-        checkout, lines, discounts, country_code=country_code
-    )
-
-    if shipping_methods is None:
-        return None
-
-    # TODO: extension manager should be able to have impact on shipping price estimates
-    min_price_amount, max_price_amount = shipping_methods.aggregate(
-        price_amount_min=Min("price_amount"), price_amount_max=Max("price_amount")
-    ).values()
-
-    if min_price_amount is None:
-        return None
-
-    manager = get_plugins_manager()
-    prices = MoneyRange(
-        start=Money(min_price_amount, checkout.currency),
-        stop=Money(max_price_amount, checkout.currency),
-    )
-    return manager.apply_taxes_to_shipping_price_range(
-        prices, country_code  # type: ignore
-    )
-
-
-=======
->>>>>>> cd2ac5b9
 def clear_shipping_method(checkout: Checkout):
     checkout.shipping_method = None
     checkout.save(update_fields=["shipping_method", "last_change"])
