<<<<<<< HEAD
=======
from datetime import date, datetime
>>>>>>> 228dedf2
from unittest import mock

import graphene
import pytest
import pytz
from django.utils import timezone
from django.utils.text import slugify
from freezegun import freeze_time

from ....attribute.models import AttributeValue
from ....attribute.utils import associate_attribute_values_to_instance
from ....core.models import EventPayload
from ....page.error_codes import PageErrorCode
from ....page.models import Page, PageType
from ....tests.utils import dummy_editorjs
from ....webhook.event_types import WebhookEventType
from ...tests.utils import get_graphql_content, get_graphql_content_from_response

PAGE_QUERY = """
    query PageQuery($id: ID, $slug: String) {
        page(id: $id, slug: $slug) {
            title
            slug
            pageType {
                id
            }
            content
            contentJson
            attributes {
                attribute {
                    slug
                }
                values {
                    id
                    slug
                }
            }
        }
    }
"""


def test_query_published_page(user_api_client, page):
    page.is_published = True
    page.save()

    page_type = page.page_type

    assert page.attributes.count() == 1
    page_attr_assigned = page.attributes.first()
    page_attr = page_attr_assigned.attribute

    assert page_attr_assigned.values.count() == 1
    page_attr_value = page_attr_assigned.values.first()

    # query by ID
    variables = {"id": graphene.Node.to_global_id("Page", page.id)}
    response = user_api_client.post_graphql(PAGE_QUERY, variables)
    content = get_graphql_content(response)
    page_data = content["data"]["page"]
    assert (
        page_data["content"]
        == page_data["contentJson"]
        == dummy_editorjs("Test content.", True)
    )
    assert page_data["title"] == page.title
    assert page_data["slug"] == page.slug
    assert page_data["pageType"]["id"] == graphene.Node.to_global_id(
        "PageType", page.page_type.pk
    )

    expected_attributes = []
    for attr in page_type.page_attributes.all():
        values = (
            [
                {
                    "slug": page_attr_value.slug,
                    "id": graphene.Node.to_global_id(
                        "AttributeValue", page_attr_value.pk
                    ),
                }
            ]
            if attr.slug == page_attr.slug
            else []
        )
        expected_attributes.append({"attribute": {"slug": attr.slug}, "values": values})

    for attr_data in page_data["attributes"]:
        assert attr_data in expected_attributes

    # query by slug
    variables = {"slug": page.slug}
    response = user_api_client.post_graphql(PAGE_QUERY, variables)
    content = get_graphql_content(response)
    assert content["data"]["page"] is not None


def test_customer_query_unpublished_page(user_api_client, page):
    page.is_published = False
    page.save()

    # query by ID
    variables = {"id": graphene.Node.to_global_id("Page", page.id)}
    response = user_api_client.post_graphql(PAGE_QUERY, variables)
    content = get_graphql_content(response)
    assert content["data"]["page"] is None

    # query by slug
    variables = {"slug": page.slug}
    response = user_api_client.post_graphql(PAGE_QUERY, variables)
    content = get_graphql_content(response)
    assert content["data"]["page"] is None


def test_staff_query_unpublished_page_by_id(
    staff_api_client, page, permission_manage_pages
):
    page.is_published = False
    page.save()

    # query by ID
    variables = {"id": graphene.Node.to_global_id("Page", page.id)}
    response = staff_api_client.post_graphql(
        PAGE_QUERY,
        variables,
        permissions=[permission_manage_pages],
        check_no_permissions=False,
    )
    content = get_graphql_content(response)
    assert content["data"]["page"] is not None


def test_staff_query_unpublished_page_by_id_without_required_permission(
    staff_api_client,
    page,
):
    page.is_published = False
    page.save()

    # query by ID
    variables = {"id": graphene.Node.to_global_id("Page", page.id)}
    response = staff_api_client.post_graphql(PAGE_QUERY, variables)
    content = get_graphql_content(response)
    assert content["data"]["page"] is None


def test_staff_query_unpublished_page_by_slug(
    staff_api_client, page, permission_manage_pages
):
    page.is_published = False
    page.save()

    # query by slug
    variables = {"slug": page.slug}
    response = staff_api_client.post_graphql(
        PAGE_QUERY,
        variables,
        permissions=[permission_manage_pages],
        check_no_permissions=False,
    )
    content = get_graphql_content(response)
    assert content["data"]["page"] is not None


def test_staff_query_unpublished_page_by_slug_without_required_permission(
    staff_api_client,
    page,
):
    page.is_published = False
    page.save()

    # query by slug
    variables = {"slug": page.slug}
    response = staff_api_client.post_graphql(PAGE_QUERY, variables)
    content = get_graphql_content(response)
    assert content["data"]["page"] is None


def test_staff_query_page_by_invalid_id(staff_api_client, page):
    id = "bh/"
    variables = {"id": id}
    response = staff_api_client.post_graphql(PAGE_QUERY, variables)
    content = get_graphql_content_from_response(response)
    assert len(content["errors"]) == 1
    assert content["errors"][0]["message"] == f"Couldn't resolve id: {id}."
    assert content["data"]["page"] is None


def test_staff_query_page_with_invalid_object_type(staff_api_client, page):
    variables = {"id": graphene.Node.to_global_id("Order", page.id)}
    response = staff_api_client.post_graphql(PAGE_QUERY, variables)
    content = get_graphql_content(response)
    assert content["data"]["page"] is None


def test_get_page_with_sorted_attribute_values(
    staff_api_client,
    page,
    product_list,
    page_type_product_reference_attribute,
    permission_manage_pages,
):
    # given
    page_type = page.page_type
    page_type.page_attributes.set([page_type_product_reference_attribute])

    attr_value_1 = AttributeValue.objects.create(
        attribute=page_type_product_reference_attribute,
        name=product_list[0].name,
        slug=f"{page.pk}_{product_list[0].pk}",
    )
    attr_value_2 = AttributeValue.objects.create(
        attribute=page_type_product_reference_attribute,
        name=product_list[1].name,
        slug=f"{page.pk}_{product_list[1].pk}",
    )
    attr_value_3 = AttributeValue.objects.create(
        attribute=page_type_product_reference_attribute,
        name=product_list[2].name,
        slug=f"{page.pk}_{product_list[2].pk}",
    )

    attr_values = [attr_value_2, attr_value_1, attr_value_3]
    associate_attribute_values_to_instance(
        page, page_type_product_reference_attribute, *attr_values
    )

    page_id = graphene.Node.to_global_id("Page", page.id)
    variables = {"id": page_id}
    staff_api_client.user.user_permissions.add(permission_manage_pages)

    # when
    response = staff_api_client.post_graphql(PAGE_QUERY, variables)

    # then
    content = get_graphql_content(response)
    data = content["data"]["page"]
    assert len(data["attributes"]) == 1
    values = data["attributes"][0]["values"]
    assert len(values) == 3
    assert [value["id"] for value in values] == [
        graphene.Node.to_global_id("AttributeValue", val.pk) for val in attr_values
    ]


CREATE_PAGE_MUTATION = """
    mutation CreatePage(
            $slug: String, $title: String, $content: JSONString, $pageType: ID!
            $isPublished: Boolean,
            $attributes: [AttributeValueInput!]) {
        pageCreate(
                input: {
                    slug: $slug, title: $title, pageType: $pageType
                    content: $content
                    isPublished: $isPublished, attributes: $attributes}) {
            page {
                id
                title
                content
                slug
                isPublished
                publicationDate
                pageType {
                    id
                }
                attributes {
                    attribute {
                        slug
                    }
                    values {
                        slug
                        name
                        reference
                        date
                        dateTime
                        file {
                            url
                            contentType
                        }
                    }
                }
            }
            errors {
                field
                code
                message
                attributes
            }
        }
    }
"""


@freeze_time("2020-03-18 12:00:00")
def test_page_create_mutation(staff_api_client, permission_manage_pages, page_type):
    page_slug = "test-slug"
    page_content = dummy_editorjs("test content", True)
    page_title = "test title"
    page_is_published = True
    page_type_id = graphene.Node.to_global_id("PageType", page_type.pk)

    # Default attributes defined in product_type fixture
    tag_attr = page_type.page_attributes.get(name="tag")
    tag_value_slug = tag_attr.values.first().slug
    tag_attr_id = graphene.Node.to_global_id("Attribute", tag_attr.id)

    # Add second attribute
    size_attr = page_type.page_attributes.get(name="Page size")
    size_attr_id = graphene.Node.to_global_id("Attribute", size_attr.id)
    non_existent_attr_value = "New value"

    # test creating root page
    variables = {
        "title": page_title,
        "content": page_content,
        "isPublished": page_is_published,
        "slug": page_slug,
        "pageType": page_type_id,
        "attributes": [
            {"id": tag_attr_id, "values": [tag_value_slug]},
            {"id": size_attr_id, "values": [non_existent_attr_value]},
        ],
    }

    response = staff_api_client.post_graphql(
        CREATE_PAGE_MUTATION, variables, permissions=[permission_manage_pages]
    )
    content = get_graphql_content(response)
    data = content["data"]["pageCreate"]
    assert data["errors"] == []
    assert data["page"]["title"] == page_title
    assert data["page"]["content"] == page_content
    assert data["page"]["slug"] == page_slug
    assert data["page"]["isPublished"] == page_is_published
    assert data["page"]["publicationDate"] == "2020-03-18"
    assert data["page"]["pageType"]["id"] == page_type_id
    values = (
        data["page"]["attributes"][0]["values"][0]["slug"],
        data["page"]["attributes"][1]["values"][0]["slug"],
    )
    assert slugify(non_existent_attr_value) in values
    assert tag_value_slug in values


@mock.patch("saleor.plugins.webhook.plugin.trigger_webhooks_for_event.delay")
def test_page_create_trigger_page_webhook(
    mocked_webhook_trigger,
    staff_api_client,
    permission_manage_pages,
    page_type,
    settings,
):
    settings.PLUGINS = ["saleor.plugins.webhook.plugin.WebhookPlugin"]

    page_slug = "test-slug"
    page_content = dummy_editorjs("test content", True)
    page_title = "test title"
    page_is_published = True
    page_type_id = graphene.Node.to_global_id("PageType", page_type.pk)
    # test creating root page
    variables = {
        "title": page_title,
        "content": page_content,
        "isPublished": page_is_published,
        "slug": page_slug,
        "pageType": page_type_id,
    }

    response = staff_api_client.post_graphql(
        CREATE_PAGE_MUTATION, variables, permissions=[permission_manage_pages]
    )
    content = get_graphql_content(response)
    data = content["data"]["pageCreate"]
    assert data["errors"] == []
    assert data["page"]["title"] == page_title
    assert data["page"]["content"] == page_content
    assert data["page"]["slug"] == page_slug
    assert data["page"]["isPublished"] == page_is_published
    assert data["page"]["pageType"]["id"] == page_type_id
    event_payload = EventPayload.objects.first()

    mocked_webhook_trigger.assert_called_once_with(
        WebhookEventType.PAGE_CREATED, event_payload.id
    )


def test_page_create_required_fields(
    staff_api_client, permission_manage_pages, page_type
):
    variables = {"pageType": graphene.Node.to_global_id("PageType", page_type.pk)}
    response = staff_api_client.post_graphql(
        CREATE_PAGE_MUTATION, variables, permissions=[permission_manage_pages]
    )
    content = get_graphql_content(response)
    errors = content["data"]["pageCreate"]["errors"]

    assert len(errors) == 1
    assert errors[0]["field"] == "title"
    assert errors[0]["code"] == PageErrorCode.REQUIRED.name


def test_create_default_slug(staff_api_client, permission_manage_pages, page_type):
    # test creating root page
    title = "Spanish inquisition"
    variables = {
        "title": title,
        "pageType": graphene.Node.to_global_id("PageType", page_type.pk),
    }
    response = staff_api_client.post_graphql(
        CREATE_PAGE_MUTATION, variables, permissions=[permission_manage_pages]
    )
    content = get_graphql_content(response)
    data = content["data"]["pageCreate"]
    assert not data["errors"]
    assert data["page"]["title"] == title
    assert data["page"]["slug"] == slugify(title)


def test_page_create_mutation_missing_required_attributes(
    staff_api_client, permission_manage_pages, page_type
):
    # given
    page_slug = "test-slug"
    page_content = dummy_editorjs("test content", True)
    page_title = "test title"
    page_is_published = True
    page_type_id = graphene.Node.to_global_id("PageType", page_type.pk)

    # Default attributes defined in product_type fixture
    tag_attr = page_type.page_attributes.get(name="tag")
    tag_value_slug = tag_attr.values.first().slug
    tag_attr_id = graphene.Node.to_global_id("Attribute", tag_attr.id)

    # Add second attribute
    size_attr = page_type.page_attributes.get(name="Page size")
    size_attr.value_required = True
    size_attr.save(update_fields=["value_required"])

    # test creating root page
    variables = {
        "title": page_title,
        "content": page_content,
        "isPublished": page_is_published,
        "slug": page_slug,
        "pageType": page_type_id,
        "attributes": [{"id": tag_attr_id, "values": [tag_value_slug]}],
    }

    # when
    response = staff_api_client.post_graphql(
        CREATE_PAGE_MUTATION, variables, permissions=[permission_manage_pages]
    )

    # then
    content = get_graphql_content(response)
    data = content["data"]["pageCreate"]
    errors = data["errors"]

    assert not data["page"]
    assert len(errors) == 1
    assert errors[0]["field"] == "attributes"
    assert errors[0]["code"] == PageErrorCode.REQUIRED.name
    assert errors[0]["attributes"] == [
        graphene.Node.to_global_id("Attribute", size_attr.pk)
    ]


def test_page_create_mutation_empty_attribute_value(
    staff_api_client, permission_manage_pages, page_type
):
    # given
    page_slug = "test-slug"
    page_content = dummy_editorjs("test content", True)
    page_title = "test title"
    page_is_published = True
    page_type_id = graphene.Node.to_global_id("PageType", page_type.pk)

    # Default attributes defined in product_type fixture
    tag_attr = page_type.page_attributes.get(name="tag")
    tag_attr_id = graphene.Node.to_global_id("Attribute", tag_attr.id)

    # test creating root page
    variables = {
        "title": page_title,
        "content": page_content,
        "isPublished": page_is_published,
        "slug": page_slug,
        "pageType": page_type_id,
        "attributes": [{"id": tag_attr_id, "values": ["  "]}],
    }

    # when
    response = staff_api_client.post_graphql(
        CREATE_PAGE_MUTATION, variables, permissions=[permission_manage_pages]
    )

    # then
    content = get_graphql_content(response)
    data = content["data"]["pageCreate"]
    errors = data["errors"]

    assert not data["page"]
    assert len(errors) == 1
    assert errors[0]["field"] == "attributes"
    assert errors[0]["code"] == PageErrorCode.REQUIRED.name
    assert errors[0]["attributes"] == [
        graphene.Node.to_global_id("Attribute", tag_attr.pk)
    ]


def test_create_page_with_file_attribute(
    staff_api_client, permission_manage_pages, page_type, page_file_attribute
):
    # given
    page_slug = "test-slug"
    page_content = dummy_editorjs("test content", True)
    page_title = "test title"
    page_is_published = True
    page_type = PageType.objects.create(
        name="Test page type 2", slug="test-page-type-2"
    )
    page_type_id = graphene.Node.to_global_id("PageType", page_type.pk)

    file_attribute_id = graphene.Node.to_global_id("Attribute", page_file_attribute.pk)
    page_type.page_attributes.add(page_file_attribute)
    attr_value = page_file_attribute.values.first()

    values_count = page_file_attribute.values.count()

    # test creating root page
    variables = {
        "title": page_title,
        "content": page_content,
        "isPublished": page_is_published,
        "slug": page_slug,
        "pageType": page_type_id,
        "attributes": [{"id": file_attribute_id, "file": attr_value.file_url}],
    }

    # when
    response = staff_api_client.post_graphql(
        CREATE_PAGE_MUTATION, variables, permissions=[permission_manage_pages]
    )

    # then
    content = get_graphql_content(response)
    data = content["data"]["pageCreate"]
    errors = data["errors"]

    assert not errors
    assert data["page"]["title"] == page_title
    assert data["page"]["content"] == page_content
    assert data["page"]["slug"] == page_slug
    assert data["page"]["isPublished"] == page_is_published
    assert data["page"]["pageType"]["id"] == page_type_id
    assert len(data["page"]["attributes"]) == 1
    expected_attr_data = {
        "attribute": {"slug": page_file_attribute.slug},
        "values": [
            {
                "slug": f"{attr_value.slug}-2",
                "name": attr_value.name,
                "file": {
                    "url": f"http://testserver/media/{attr_value.file_url}",
                    "contentType": None,
                },
                "reference": None,
                "date": None,
                "dateTime": None,
            }
        ],
    }
    assert data["page"]["attributes"][0] == expected_attr_data

    page_file_attribute.refresh_from_db()
    assert page_file_attribute.values.count() == values_count + 1


def test_create_page_with_file_attribute_new_attribute_value(
    staff_api_client, permission_manage_pages, page_type, page_file_attribute
):
    # given
    page_slug = "test-slug"
    page_content = dummy_editorjs("test content", True)
    page_title = "test title"
    page_is_published = True
    page_type = PageType.objects.create(
        name="Test page type 2", slug="test-page-type-2"
    )
    page_type_id = graphene.Node.to_global_id("PageType", page_type.pk)

    file_attribute_id = graphene.Node.to_global_id("Attribute", page_file_attribute.pk)
    page_type.page_attributes.add(page_file_attribute)
    new_value = "new_test_value.txt"
    new_value_content_type = "text/plain"

    values_count = page_file_attribute.values.count()

    # test creating root page
    variables = {
        "title": page_title,
        "content": page_content,
        "isPublished": page_is_published,
        "slug": page_slug,
        "pageType": page_type_id,
        "attributes": [
            {
                "id": file_attribute_id,
                "file": new_value,
                "contentType": new_value_content_type,
            }
        ],
    }

    # when
    response = staff_api_client.post_graphql(
        CREATE_PAGE_MUTATION, variables, permissions=[permission_manage_pages]
    )

    # then
    content = get_graphql_content(response)
    data = content["data"]["pageCreate"]
    errors = data["errors"]

    assert not errors
    assert data["page"]["title"] == page_title
    assert data["page"]["content"] == page_content
    assert data["page"]["slug"] == page_slug
    assert data["page"]["isPublished"] == page_is_published
    assert data["page"]["pageType"]["id"] == page_type_id
    assert len(data["page"]["attributes"]) == 1
    expected_attr_data = {
        "attribute": {"slug": page_file_attribute.slug},
        "values": [
            {
                "slug": slugify(new_value),
                "reference": None,
                "name": new_value,
                "file": {
                    "url": "http://testserver/media/" + new_value,
                    "contentType": new_value_content_type,
                },
                "date": None,
                "dateTime": None,
            }
        ],
    }
    assert data["page"]["attributes"][0] == expected_attr_data

    page_file_attribute.refresh_from_db()
    assert page_file_attribute.values.count() == values_count + 1


def test_create_page_with_file_attribute_not_required_no_file_url_given(
    staff_api_client, permission_manage_pages, page_type, page_file_attribute
):
    # given
    page_slug = "test-slug"
    page_content = dummy_editorjs("test content", True)
    page_title = "test title"
    page_is_published = True
    page_type = PageType.objects.create(
        name="Test page type 2", slug="test-page-type-2"
    )
    page_type_id = graphene.Node.to_global_id("PageType", page_type.pk)

    file_attribute_id = graphene.Node.to_global_id("Attribute", page_file_attribute.pk)
    page_type.page_attributes.add(page_file_attribute)

    page_file_attribute.value_required = False
    page_file_attribute.save(update_fields=["value_required"])

    # test creating root page
    variables = {
        "title": page_title,
        "content": page_content,
        "isPublished": page_is_published,
        "slug": page_slug,
        "pageType": page_type_id,
        "attributes": [{"id": file_attribute_id, "file": ""}],
    }

    # when
    response = staff_api_client.post_graphql(
        CREATE_PAGE_MUTATION, variables, permissions=[permission_manage_pages]
    )

    content = get_graphql_content(response)
    data = content["data"]["pageCreate"]
    assert data["errors"] == []
    assert data["page"]["title"] == page_title
    assert data["page"]["content"] == page_content
    assert data["page"]["slug"] == page_slug
    assert data["page"]["isPublished"] == page_is_published
    assert data["page"]["pageType"]["id"] == page_type_id
    assert len(data["page"]["attributes"]) == 1
    assert len(data["page"]["attributes"][0]["values"]) == 0


def test_create_page_with_file_attribute_required_no_file_url_given(
    staff_api_client, permission_manage_pages, page_type, page_file_attribute
):
    # given
    page_slug = "test-slug"
    page_content = dummy_editorjs("test content", True)
    page_title = "test title"
    page_is_published = True
    page_type = PageType.objects.create(
        name="Test page type 2", slug="test-page-type-2"
    )
    page_type_id = graphene.Node.to_global_id("PageType", page_type.pk)

    file_attribute_id = graphene.Node.to_global_id("Attribute", page_file_attribute.pk)
    page_type.page_attributes.add(page_file_attribute)

    page_file_attribute.value_required = True
    page_file_attribute.save(update_fields=["value_required"])

    # test creating root page
    variables = {
        "title": page_title,
        "content": page_content,
        "isPublished": page_is_published,
        "slug": page_slug,
        "pageType": page_type_id,
        "attributes": [{"id": file_attribute_id, "file": ""}],
    }

    # when
    response = staff_api_client.post_graphql(
        CREATE_PAGE_MUTATION, variables, permissions=[permission_manage_pages]
    )

    content = get_graphql_content(response)
    data = content["data"]["pageCreate"]
    errors = data["errors"]
    assert not data["page"]
    assert len(errors) == 1
    assert errors[0]["code"] == PageErrorCode.REQUIRED.name
    assert errors[0]["field"] == "attributes"
    assert errors[0]["attributes"] == [file_attribute_id]


def test_create_page_with_page_reference_attribute(
    staff_api_client,
    permission_manage_pages,
    page_type,
    page_type_page_reference_attribute,
    page,
):
    # given
    page_slug = "test-slug"
    page_content = dummy_editorjs("test content", True)
    page_title = "test title"
    page_is_published = True
    page_type = PageType.objects.create(
        name="Test page type 2", slug="test-page-type-2"
    )
    page_type_id = graphene.Node.to_global_id("PageType", page_type.pk)

    ref_attribute_id = graphene.Node.to_global_id(
        "Attribute", page_type_page_reference_attribute.pk
    )
    page_type.page_attributes.add(page_type_page_reference_attribute)
    reference = graphene.Node.to_global_id("Page", page.pk)

    values_count = page_type_page_reference_attribute.values.count()

    # test creating root page
    variables = {
        "title": page_title,
        "content": page_content,
        "isPublished": page_is_published,
        "slug": page_slug,
        "pageType": page_type_id,
        "attributes": [{"id": ref_attribute_id, "references": [reference]}],
    }

    # when
    response = staff_api_client.post_graphql(
        CREATE_PAGE_MUTATION, variables, permissions=[permission_manage_pages]
    )

    # then
    content = get_graphql_content(response)
    data = content["data"]["pageCreate"]
    errors = data["errors"]

    assert not errors
    assert data["page"]["title"] == page_title
    assert data["page"]["content"] == page_content
    assert data["page"]["slug"] == page_slug
    assert data["page"]["isPublished"] == page_is_published
    assert data["page"]["pageType"]["id"] == page_type_id
    assert len(data["page"]["attributes"]) == 1
    page_id = data["page"]["id"]
    _, new_page_pk = graphene.Node.from_global_id(page_id)
    expected_attr_data = {
        "attribute": {"slug": page_type_page_reference_attribute.slug},
        "values": [
            {
                "slug": f"{new_page_pk}_{page.pk}",
                "file": None,
                "name": page.title,
                "reference": reference,
                "date": None,
                "dateTime": None,
            }
        ],
    }
    assert data["page"]["attributes"][0] == expected_attr_data

    page_type_page_reference_attribute.refresh_from_db()
    assert page_type_page_reference_attribute.values.count() == values_count + 1


@freeze_time(datetime(2020, 5, 5, 5, 5, 5, tzinfo=pytz.utc))
def test_create_page_with_date_attribute(
    staff_api_client,
    permission_manage_pages,
    page_type,
    date_attribute,
    page,
):
    # given
    page_type.page_attributes.add(date_attribute)

    page_title = "test title"
    page_type_id = graphene.Node.to_global_id("PageType", page_type.pk)
    date_attribute_id = graphene.Node.to_global_id("Attribute", date_attribute.id)
    date_time_value = datetime.now(tz=pytz.utc)
    date_value = date_time_value.date()

    variables = {
        "title": page_title,
        "pageType": page_type_id,
        "attributes": [
            {"id": date_attribute_id, "date": date_value},
        ],
    }

    # when
    response = staff_api_client.post_graphql(
        CREATE_PAGE_MUTATION, variables, permissions=[permission_manage_pages]
    )

    # then
    content = get_graphql_content(response)
    data = content["data"]["pageCreate"]
    errors = data["errors"]

    assert not errors
    assert data["page"]["title"] == page_title
    assert data["page"]["pageType"]["id"] == page_type_id
    page_id = data["page"]["id"]
    _, new_page_pk = graphene.Node.from_global_id(page_id)
    expected_attributes_data = {
        "attribute": {"slug": "release-date"},
        "values": [
            {
                "file": None,
                "reference": None,
                "dateTime": None,
                "date": str(date_value),
                "name": str(date_value),
                "slug": f"{new_page_pk}_{date_attribute.id}",
            }
        ],
    }

    assert expected_attributes_data in data["page"]["attributes"]


@freeze_time(datetime(2020, 5, 5, 5, 5, 5, tzinfo=pytz.utc))
def test_create_page_with_date_time_attribute(
    staff_api_client,
    permission_manage_pages,
    page_type,
    date_time_attribute,
    page,
):
    # given
    page_type.page_attributes.add(date_time_attribute)

    page_title = "test title"
    page_type_id = graphene.Node.to_global_id("PageType", page_type.pk)
    date_time_attribute_id = graphene.Node.to_global_id(
        "Attribute", date_time_attribute.id
    )
    date_time_value = datetime.now(tz=pytz.utc)
    variables = {
        "title": page_title,
        "pageType": page_type_id,
        "attributes": [
            {"id": date_time_attribute_id, "dateTime": date_time_value},
        ],
    }

    # when
    response = staff_api_client.post_graphql(
        CREATE_PAGE_MUTATION, variables, permissions=[permission_manage_pages]
    )

    # then
    content = get_graphql_content(response)
    data = content["data"]["pageCreate"]
    errors = data["errors"]

    assert not errors
    assert data["page"]["title"] == page_title
    assert data["page"]["pageType"]["id"] == page_type_id
    page_id = data["page"]["id"]
    _, new_page_pk = graphene.Node.from_global_id(page_id)
    expected_attributes_data = {
        "attribute": {"slug": "release-date-time"},
        "values": [
            {
                "file": None,
                "reference": None,
                "dateTime": date_time_value.isoformat(),
                "date": None,
                "name": str(date_time_value),
                "slug": f"{new_page_pk}_{date_time_attribute.id}",
            }
        ],
    }

    assert expected_attributes_data in data["page"]["attributes"]


def test_create_page_with_page_reference_attribute_not_required_no_references_given(
    staff_api_client,
    permission_manage_pages,
    page_type,
    page_type_page_reference_attribute,
):
    # given
    page_slug = "test-slug"
    page_content = dummy_editorjs("test content", True)
    page_title = "test title"
    page_is_published = True
    page_type = PageType.objects.create(
        name="Test page type 2", slug="test-page-type-2"
    )
    page_type_id = graphene.Node.to_global_id("PageType", page_type.pk)

    file_attribute_id = graphene.Node.to_global_id(
        "Attribute", page_type_page_reference_attribute.pk
    )
    page_type.page_attributes.add(page_type_page_reference_attribute)

    page_type_page_reference_attribute.value_required = False
    page_type_page_reference_attribute.save(update_fields=["value_required"])

    # test creating root page
    variables = {
        "title": page_title,
        "content": page_content,
        "isPublished": page_is_published,
        "slug": page_slug,
        "pageType": page_type_id,
        "attributes": [{"id": file_attribute_id, "file": ""}],
    }

    # when
    response = staff_api_client.post_graphql(
        CREATE_PAGE_MUTATION, variables, permissions=[permission_manage_pages]
    )

    content = get_graphql_content(response)
    data = content["data"]["pageCreate"]
    assert data["errors"] == []
    assert data["page"]["title"] == page_title
    assert data["page"]["content"] == page_content
    assert data["page"]["slug"] == page_slug
    assert data["page"]["isPublished"] == page_is_published
    assert data["page"]["pageType"]["id"] == page_type_id
    assert len(data["page"]["attributes"]) == 1
    assert len(data["page"]["attributes"][0]["values"]) == 0


def test_create_page_with_page_reference_attribute_required_no_references_given(
    staff_api_client,
    permission_manage_pages,
    page_type,
    page_type_page_reference_attribute,
):
    # given
    page_slug = "test-slug"
    page_content = dummy_editorjs("test content", True)
    page_title = "test title"
    page_is_published = True
    page_type = PageType.objects.create(
        name="Test page type 2", slug="test-page-type-2"
    )
    page_type_id = graphene.Node.to_global_id("PageType", page_type.pk)

    file_attribute_id = graphene.Node.to_global_id(
        "Attribute", page_type_page_reference_attribute.pk
    )
    page_type.page_attributes.add(page_type_page_reference_attribute)

    page_type_page_reference_attribute.value_required = True
    page_type_page_reference_attribute.save(update_fields=["value_required"])

    # test creating root page
    variables = {
        "title": page_title,
        "content": page_content,
        "isPublished": page_is_published,
        "slug": page_slug,
        "pageType": page_type_id,
        "attributes": [{"id": file_attribute_id, "file": ""}],
    }

    # when
    response = staff_api_client.post_graphql(
        CREATE_PAGE_MUTATION, variables, permissions=[permission_manage_pages]
    )

    content = get_graphql_content(response)
    data = content["data"]["pageCreate"]
    errors = data["errors"]
    assert not data["page"]
    assert len(errors) == 1
    assert errors[0]["code"] == PageErrorCode.REQUIRED.name
    assert errors[0]["field"] == "attributes"
    assert errors[0]["attributes"] == [file_attribute_id]


def test_create_page_with_product_reference_attribute(
    staff_api_client,
    permission_manage_pages,
    page_type,
    page_type_product_reference_attribute,
    product,
):
    # given
    page_slug = "test-slug"
    page_content = dummy_editorjs("test content", True)
    page_title = "test title"
    page_is_published = True
    page_type = PageType.objects.create(
        name="Test page type 2", slug="test-page-type-2"
    )
    page_type_id = graphene.Node.to_global_id("PageType", page_type.pk)

    ref_attribute_id = graphene.Node.to_global_id(
        "Attribute", page_type_product_reference_attribute.pk
    )
    page_type.page_attributes.add(page_type_product_reference_attribute)
    reference = graphene.Node.to_global_id("Product", product.pk)

    values_count = page_type_product_reference_attribute.values.count()

    # test creating root page
    variables = {
        "title": page_title,
        "content": page_content,
        "isPublished": page_is_published,
        "slug": page_slug,
        "pageType": page_type_id,
        "attributes": [{"id": ref_attribute_id, "references": [reference]}],
    }

    # when
    response = staff_api_client.post_graphql(
        CREATE_PAGE_MUTATION, variables, permissions=[permission_manage_pages]
    )

    # then
    content = get_graphql_content(response)
    data = content["data"]["pageCreate"]
    errors = data["errors"]

    assert not errors
    assert data["page"]["title"] == page_title
    assert data["page"]["content"] == page_content
    assert data["page"]["slug"] == page_slug
    assert data["page"]["isPublished"] == page_is_published
    assert data["page"]["pageType"]["id"] == page_type_id
    assert len(data["page"]["attributes"]) == 1
    page_id = data["page"]["id"]
    _, new_page_pk = graphene.Node.from_global_id(page_id)
    expected_attr_data = {
        "attribute": {"slug": page_type_product_reference_attribute.slug},
        "values": [
            {
                "slug": f"{new_page_pk}_{product.pk}",
                "file": None,
                "name": product.name,
                "reference": reference,
                "dateTime": None,
                "date": None,
            }
        ],
    }
    assert data["page"]["attributes"][0] == expected_attr_data

    page_type_product_reference_attribute.refresh_from_db()
    assert page_type_product_reference_attribute.values.count() == values_count + 1


def test_create_page_with_product_reference_attribute_not_required_no_references_given(
    staff_api_client,
    permission_manage_pages,
    page_type,
    page_type_product_reference_attribute,
):
    # given
    page_slug = "test-slug"
    page_content = dummy_editorjs("test content", True)
    page_title = "test title"
    page_is_published = True
    page_type = PageType.objects.create(
        name="Test page type 2", slug="test-page-type-2"
    )
    page_type_id = graphene.Node.to_global_id("PageType", page_type.pk)

    file_attribute_id = graphene.Node.to_global_id(
        "Attribute", page_type_product_reference_attribute.pk
    )
    page_type.page_attributes.add(page_type_product_reference_attribute)

    page_type_product_reference_attribute.value_required = False
    page_type_product_reference_attribute.save(update_fields=["value_required"])

    # test creating root page
    variables = {
        "title": page_title,
        "content": page_content,
        "isPublished": page_is_published,
        "slug": page_slug,
        "pageType": page_type_id,
        "attributes": [{"id": file_attribute_id, "file": ""}],
    }

    # when
    response = staff_api_client.post_graphql(
        CREATE_PAGE_MUTATION, variables, permissions=[permission_manage_pages]
    )

    content = get_graphql_content(response)
    data = content["data"]["pageCreate"]
    assert data["errors"] == []
    assert data["page"]["title"] == page_title
    assert data["page"]["content"] == page_content
    assert data["page"]["slug"] == page_slug
    assert data["page"]["isPublished"] == page_is_published
    assert data["page"]["pageType"]["id"] == page_type_id
    assert len(data["page"]["attributes"]) == 1
    assert len(data["page"]["attributes"][0]["values"]) == 0


def test_create_page_with_product_reference_attribute_required_no_references_given(
    staff_api_client,
    permission_manage_pages,
    page_type,
    page_type_product_reference_attribute,
):
    # given
    page_slug = "test-slug"
    page_content = dummy_editorjs("test content", True)
    page_title = "test title"
    page_is_published = True
    page_type = PageType.objects.create(
        name="Test page type 2", slug="test-page-type-2"
    )
    page_type_id = graphene.Node.to_global_id("PageType", page_type.pk)

    file_attribute_id = graphene.Node.to_global_id(
        "Attribute", page_type_product_reference_attribute.pk
    )
    page_type.page_attributes.add(page_type_product_reference_attribute)

    page_type_product_reference_attribute.value_required = True
    page_type_product_reference_attribute.save(update_fields=["value_required"])

    # test creating root page
    variables = {
        "title": page_title,
        "content": page_content,
        "isPublished": page_is_published,
        "slug": page_slug,
        "pageType": page_type_id,
        "attributes": [{"id": file_attribute_id, "file": ""}],
    }

    # when
    response = staff_api_client.post_graphql(
        CREATE_PAGE_MUTATION, variables, permissions=[permission_manage_pages]
    )

    content = get_graphql_content(response)
    data = content["data"]["pageCreate"]
    errors = data["errors"]
    assert not data["page"]
    assert len(errors) == 1
    assert errors[0]["code"] == PageErrorCode.REQUIRED.name
    assert errors[0]["field"] == "attributes"
    assert errors[0]["attributes"] == [file_attribute_id]


PAGE_DELETE_MUTATION = """
    mutation DeletePage($id: ID!) {
        pageDelete(id: $id) {
            page {
                title
                id
            }
            errors {
                field
                code
                message
            }
        }
    }
"""


def test_page_delete_mutation(staff_api_client, page, permission_manage_pages):
    variables = {"id": graphene.Node.to_global_id("Page", page.id)}
    response = staff_api_client.post_graphql(
        PAGE_DELETE_MUTATION, variables, permissions=[permission_manage_pages]
    )
    content = get_graphql_content(response)
    data = content["data"]["pageDelete"]
    assert data["page"]["title"] == page.title
    with pytest.raises(page._meta.model.DoesNotExist):
        page.refresh_from_db()


@mock.patch("saleor.plugins.webhook.plugin.trigger_webhooks_for_event.delay")
def test_page_delete_trigger_webhook(
    mocked_webhook_trigger, staff_api_client, page, permission_manage_pages, settings
):
    settings.PLUGINS = ["saleor.plugins.webhook.plugin.WebhookPlugin"]
    variables = {"id": graphene.Node.to_global_id("Page", page.id)}
    response = staff_api_client.post_graphql(
        PAGE_DELETE_MUTATION, variables, permissions=[permission_manage_pages]
    )
    content = get_graphql_content(response)
    data = content["data"]["pageDelete"]
    assert data["page"]["title"] == page.title
    with pytest.raises(page._meta.model.DoesNotExist):
        page.refresh_from_db()

    event_payload = EventPayload.objects.first()
    mocked_webhook_trigger.assert_called_once_with(
        WebhookEventType.PAGE_DELETED, event_payload.id
    )


@mock.patch("saleor.attribute.signals.delete_from_storage_task.delay")
def test_page_delete_with_file_attribute(
    delete_from_storage_task_mock,
    staff_api_client,
    page,
    permission_manage_pages,
    page_file_attribute,
):
    # given
    page_type = page.page_type
    page_type.page_attributes.add(page_file_attribute)
    existing_value = page_file_attribute.values.first()
    associate_attribute_values_to_instance(page, page_file_attribute, existing_value)

    variables = {"id": graphene.Node.to_global_id("Page", page.id)}

    # when
    response = staff_api_client.post_graphql(
        PAGE_DELETE_MUTATION, variables, permissions=[permission_manage_pages]
    )

    # then
    content = get_graphql_content(response)
    data = content["data"]["pageDelete"]
    assert data["page"]["title"] == page.title
    with pytest.raises(page._meta.model.DoesNotExist):
        page.refresh_from_db()
    with pytest.raises(existing_value._meta.model.DoesNotExist):
        existing_value.refresh_from_db()
    delete_from_storage_task_mock.assert_called_once_with(existing_value.file_url)


UPDATE_PAGE_MUTATION = """
    mutation updatePage(
        $id: ID!, $input: PageInput!
    ) {
        pageUpdate(
            id: $id, input: $input
        ) {
            page {
                id
                title
                slug
                isPublished
                publicationDate
                attributes {
                    attribute {
                        slug
                    }
                    values {
                        slug
                        name
                        reference
                        file {
                            url
                            contentType
                        }
                    }
                }
            }
            errors {
                field
                code
                message
            }
        }
    }
"""


def test_update_page(staff_api_client, permission_manage_pages, page):
    # given
    query = UPDATE_PAGE_MUTATION

    page_type = page.page_type
    tag_attr = page_type.page_attributes.get(name="tag")
    tag_attr_id = graphene.Node.to_global_id("Attribute", tag_attr.id)
    new_value = "Rainbow"

    page_title = page.title
    new_slug = "new-slug"
    assert new_slug != page.slug

    page_id = graphene.Node.to_global_id("Page", page.id)

    variables = {
        "id": page_id,
        "input": {
            "slug": new_slug,
            "isPublished": True,
            "attributes": [{"id": tag_attr_id, "values": [new_value]}],
        },
    }

    # when
    response = staff_api_client.post_graphql(
        query, variables, permissions=[permission_manage_pages]
    )

    # then
    content = get_graphql_content(response)
    data = content["data"]["pageUpdate"]

    assert not data["errors"]
    assert data["page"]["title"] == page_title
    assert data["page"]["slug"] == new_slug

    expected_attributes = []
    page_attr = page.attributes.all()
    for attr in page_type.page_attributes.all():
        if attr.slug != tag_attr.slug:
            values = [
                {"slug": slug, "file": None, "name": name, "reference": None}
                for slug, name in page_attr.filter(
                    assignment__attribute=attr
                ).values_list("values__slug", "values__name")
            ]
        else:
            values = [
                {
                    "slug": slugify(new_value),
                    "file": None,
                    "name": new_value,
                    "reference": None,
                }
            ]
        attr_data = {
            "attribute": {"slug": attr.slug},
            "values": values,
        }
        expected_attributes.append(attr_data)

    attributes = data["page"]["attributes"]
    assert len(attributes) == len(expected_attributes)
    for attr_data in attributes:
        assert attr_data in expected_attributes


@mock.patch("saleor.plugins.webhook.plugin.trigger_webhooks_for_event.delay")
@freeze_time("2020-03-18 12:00:00")
def test_update_page_trigger_webhook(
    mocked_webhook_trigger, staff_api_client, permission_manage_pages, page, settings
):
    query = UPDATE_PAGE_MUTATION

    settings.PLUGINS = ["saleor.plugins.webhook.plugin.WebhookPlugin"]

    page_title = page.title
    new_slug = "new-slug"
    assert new_slug != page.slug

    page_id = graphene.Node.to_global_id("Page", page.id)

    variables = {
        "id": page_id,
        "input": {
            "slug": new_slug,
            "isPublished": True,
        },
    }

    # when
    response = staff_api_client.post_graphql(
        query, variables, permissions=[permission_manage_pages]
    )

    # then
    content = get_graphql_content(response)
    data = content["data"]["pageUpdate"]

    assert not data["errors"]
    assert data["page"]["title"] == page_title
    assert data["page"]["slug"] == new_slug
<<<<<<< HEAD
=======
    page.publication_date = date(2020, 3, 18)
    expected_data = generate_page_payload(page)
>>>>>>> 228dedf2

    event_payload = EventPayload.objects.first()
    mocked_webhook_trigger.assert_called_once_with(
        WebhookEventType.PAGE_UPDATED, event_payload.id
    )


def test_update_page_with_file_attribute_value(
    staff_api_client, permission_manage_pages, page, page_file_attribute
):
    # given
    query = UPDATE_PAGE_MUTATION

    page_type = page.page_type
    page_type.page_attributes.add(page_file_attribute)
    new_value = "test.txt"
    page_file_attribute_id = graphene.Node.to_global_id(
        "Attribute", page_file_attribute.pk
    )

    page_id = graphene.Node.to_global_id("Page", page.id)

    variables = {
        "id": page_id,
        "input": {"attributes": [{"id": page_file_attribute_id, "file": new_value}]},
    }

    # when
    response = staff_api_client.post_graphql(
        query, variables, permissions=[permission_manage_pages]
    )

    # then
    content = get_graphql_content(response)
    data = content["data"]["pageUpdate"]

    assert not data["errors"]
    assert data["page"]
    updated_attribute = {
        "attribute": {"slug": page_file_attribute.slug},
        "values": [
            {
                "slug": slugify(new_value),
                "name": new_value,
                "reference": None,
                "file": {
                    "url": "http://testserver/media/" + new_value,
                    "contentType": None,
                },
            }
        ],
    }
    assert updated_attribute in data["page"]["attributes"]


def test_update_page_with_file_attribute_new_value_is_not_created(
    staff_api_client, permission_manage_pages, page, page_file_attribute
):
    # given
    query = UPDATE_PAGE_MUTATION

    page_type = page.page_type
    page_type.page_attributes.add(page_file_attribute)
    page_file_attribute_id = graphene.Node.to_global_id(
        "Attribute", page_file_attribute.pk
    )
    existing_value = page_file_attribute.values.first()
    associate_attribute_values_to_instance(page, page_file_attribute, existing_value)

    page_id = graphene.Node.to_global_id("Page", page.id)

    variables = {
        "id": page_id,
        "input": {
            "attributes": [
                {"id": page_file_attribute_id, "file": existing_value.file_url}
            ]
        },
    }

    # when
    response = staff_api_client.post_graphql(
        query, variables, permissions=[permission_manage_pages]
    )

    # then
    content = get_graphql_content(response)
    data = content["data"]["pageUpdate"]

    assert not data["errors"]
    assert data["page"]
    updated_attribute = {
        "attribute": {"slug": page_file_attribute.slug},
        "values": [
            {
                "slug": existing_value.slug,
                "name": existing_value.name,
                "reference": None,
                "file": {
                    "url": f"http://testserver/media/{existing_value.file_url}",
                    "contentType": existing_value.content_type,
                },
            }
        ],
    }
    assert updated_attribute in data["page"]["attributes"]


def test_update_page_clear_values(staff_api_client, permission_manage_pages, page):
    # given
    query = UPDATE_PAGE_MUTATION

    page_attr = page.attributes.first()
    attribute = page_attr.assignment.attribute
    attribute.value_required = False
    attribute.save(update_fields=["value_required"])

    page_file_attribute_id = graphene.Node.to_global_id("Attribute", attribute.pk)

    page_id = graphene.Node.to_global_id("Page", page.id)

    variables = {
        "id": page_id,
        "input": {"attributes": [{"id": page_file_attribute_id, "file": ""}]},
    }

    # when
    response = staff_api_client.post_graphql(
        query, variables, permissions=[permission_manage_pages]
    )

    # then
    content = get_graphql_content(response)
    data = content["data"]["pageUpdate"]

    assert not data["errors"]
    assert data["page"]
    assert not data["page"]["attributes"][0]["values"]

    with pytest.raises(page_attr._meta.model.DoesNotExist):
        page_attr.refresh_from_db()


def test_update_page_with_page_reference_attribute_new_value(
    staff_api_client,
    permission_manage_pages,
    page_list,
    page_type_page_reference_attribute,
):
    # given
    query = UPDATE_PAGE_MUTATION

    page = page_list[0]
    ref_page = page_list[1]
    page_type = page.page_type
    page_type.page_attributes.add(page_type_page_reference_attribute)

    values_count = page_type_page_reference_attribute.values.count()
    ref_attribute_id = graphene.Node.to_global_id(
        "Attribute", page_type_page_reference_attribute.pk
    )
    reference = graphene.Node.to_global_id("Page", ref_page.pk)

    page_id = graphene.Node.to_global_id("Page", page.id)

    variables = {
        "id": page_id,
        "input": {"attributes": [{"id": ref_attribute_id, "references": [reference]}]},
    }

    # when
    response = staff_api_client.post_graphql(
        query, variables, permissions=[permission_manage_pages]
    )

    # then
    content = get_graphql_content(response)
    data = content["data"]["pageUpdate"]

    assert not data["errors"]
    assert data["page"]
    updated_attribute = {
        "attribute": {"slug": page_type_page_reference_attribute.slug},
        "values": [
            {
                "slug": f"{page.pk}_{ref_page.pk}",
                "name": page.title,
                "file": None,
                "reference": reference,
            }
        ],
    }
    assert updated_attribute in data["page"]["attributes"]

    page_type_page_reference_attribute.refresh_from_db()
    assert page_type_page_reference_attribute.values.count() == values_count + 1


def test_update_page_with_page_reference_attribute_existing_value(
    staff_api_client,
    permission_manage_pages,
    page_list,
    page_type_page_reference_attribute,
):
    # given
    query = UPDATE_PAGE_MUTATION

    page = page_list[0]
    ref_page = page_list[1]
    page_type = page.page_type
    page_type.page_attributes.add(page_type_page_reference_attribute)

    attr_value = AttributeValue.objects.create(
        attribute=page_type_page_reference_attribute,
        name=page.title,
        slug=f"{page.pk}_{ref_page.pk}",
    )
    associate_attribute_values_to_instance(
        page, page_type_page_reference_attribute, attr_value
    )

    values_count = page_type_page_reference_attribute.values.count()
    ref_attribute_id = graphene.Node.to_global_id(
        "Attribute", page_type_page_reference_attribute.pk
    )
    reference = graphene.Node.to_global_id("Page", ref_page.pk)

    page_id = graphene.Node.to_global_id("Page", page.id)

    variables = {
        "id": page_id,
        "input": {"attributes": [{"id": ref_attribute_id, "references": [reference]}]},
    }

    # when
    response = staff_api_client.post_graphql(
        query, variables, permissions=[permission_manage_pages]
    )

    # then
    content = get_graphql_content(response)
    data = content["data"]["pageUpdate"]

    assert not data["errors"]
    assert data["page"]
    updated_attribute = {
        "attribute": {"slug": page_type_page_reference_attribute.slug},
        "values": [
            {
                "slug": attr_value.slug,
                "file": None,
                "name": page.title,
                "reference": reference,
            }
        ],
    }
    assert updated_attribute in data["page"]["attributes"]

    page_type_page_reference_attribute.refresh_from_db()
    assert page_type_page_reference_attribute.values.count() == values_count


def test_update_page_with_product_reference_attribute_new_value(
    staff_api_client,
    permission_manage_pages,
    page,
    page_type_product_reference_attribute,
    product,
):
    # given
    query = UPDATE_PAGE_MUTATION

    page_type = page.page_type
    page_type.page_attributes.add(page_type_product_reference_attribute)

    values_count = page_type_product_reference_attribute.values.count()
    ref_attribute_id = graphene.Node.to_global_id(
        "Attribute", page_type_product_reference_attribute.pk
    )
    reference = graphene.Node.to_global_id("Product", product.pk)

    page_id = graphene.Node.to_global_id("Page", page.id)

    variables = {
        "id": page_id,
        "input": {"attributes": [{"id": ref_attribute_id, "references": [reference]}]},
    }

    # when
    response = staff_api_client.post_graphql(
        query, variables, permissions=[permission_manage_pages]
    )

    # then
    content = get_graphql_content(response)
    data = content["data"]["pageUpdate"]

    assert not data["errors"]
    assert data["page"]
    updated_attribute = {
        "attribute": {"slug": page_type_product_reference_attribute.slug},
        "values": [
            {
                "slug": f"{page.pk}_{product.pk}",
                "name": product.name,
                "file": None,
                "reference": reference,
            }
        ],
    }
    assert updated_attribute in data["page"]["attributes"]

    page_type_product_reference_attribute.refresh_from_db()
    assert page_type_product_reference_attribute.values.count() == values_count + 1


def test_update_page_with_product_reference_attribute_existing_value(
    staff_api_client,
    permission_manage_pages,
    page,
    page_type_product_reference_attribute,
    product,
):
    # given
    query = UPDATE_PAGE_MUTATION

    page_type = page.page_type
    page_type.page_attributes.add(page_type_product_reference_attribute)

    attr_value = AttributeValue.objects.create(
        attribute=page_type_product_reference_attribute,
        name=page.title,
        slug=f"{page.pk}_{product.pk}",
    )
    associate_attribute_values_to_instance(
        page, page_type_product_reference_attribute, attr_value
    )

    values_count = page_type_product_reference_attribute.values.count()
    ref_attribute_id = graphene.Node.to_global_id(
        "Attribute", page_type_product_reference_attribute.pk
    )
    reference = graphene.Node.to_global_id("Product", product.pk)

    page_id = graphene.Node.to_global_id("Page", page.id)

    variables = {
        "id": page_id,
        "input": {"attributes": [{"id": ref_attribute_id, "references": [reference]}]},
    }

    # when
    response = staff_api_client.post_graphql(
        query, variables, permissions=[permission_manage_pages]
    )

    # then
    content = get_graphql_content(response)
    data = content["data"]["pageUpdate"]

    assert not data["errors"]
    assert data["page"]
    updated_attribute = {
        "attribute": {"slug": page_type_product_reference_attribute.slug},
        "values": [
            {
                "slug": attr_value.slug,
                "file": None,
                "name": page.title,
                "reference": reference,
            }
        ],
    }
    assert updated_attribute in data["page"]["attributes"]

    page_type_product_reference_attribute.refresh_from_db()
    assert page_type_product_reference_attribute.values.count() == values_count


@freeze_time("2020-03-18 12:00:00")
def test_public_page_sets_publication_date(
    staff_api_client, permission_manage_pages, page_type
):
    data = {
        "slug": "test-url",
        "title": "Test page",
        "content": dummy_editorjs("Content for page 1"),
        "is_published": False,
        "page_type": page_type,
    }
    page = Page.objects.create(**data)
    page_id = graphene.Node.to_global_id("Page", page.id)
    variables = {"id": page_id, "input": {"isPublished": True, "slug": page.slug}}
    response = staff_api_client.post_graphql(
        UPDATE_PAGE_MUTATION, variables, permissions=[permission_manage_pages]
    )
    content = get_graphql_content(response)
    data = content["data"]["pageUpdate"]

    assert not data["errors"]
    assert data["page"]["isPublished"] is True
    assert data["page"]["publicationDate"] == "2020-03-18"


@pytest.mark.parametrize("slug_value", [None, ""])
def test_update_page_blank_slug_value(
    staff_api_client, permission_manage_pages, page, slug_value
):
    query = UPDATE_PAGE_MUTATION
    assert slug_value != page.slug

    page_id = graphene.Node.to_global_id("Page", page.id)
    variables = {"id": page_id, "input": {"slug": slug_value, "isPublished": True}}
    response = staff_api_client.post_graphql(
        query, variables, permissions=[permission_manage_pages]
    )
    content = get_graphql_content(response)
    errors = content["data"]["pageUpdate"]["errors"]

    assert len(errors) == 1
    assert errors[0]["field"] == "slug"
    assert errors[0]["code"] == PageErrorCode.REQUIRED.name


@pytest.mark.parametrize("slug_value", [None, ""])
def test_update_page_with_title_value_and_without_slug_value(
    staff_api_client, permission_manage_pages, page, slug_value
):
    query = """
        mutation updatePage($id: ID!, $title: String, $slug: String) {
        pageUpdate(id: $id, input: {title: $title, slug: $slug}) {
            page {
                id
                title
                slug
            }
            errors {
                field
                code
                message
            }
        }
    }
    """
    page_id = graphene.Node.to_global_id("Page", page.id)
    variables = {"id": page_id, "title": "test", "slug": slug_value}
    response = staff_api_client.post_graphql(
        query, variables, permissions=[permission_manage_pages]
    )
    content = get_graphql_content(response)
    errors = content["data"]["pageUpdate"]["errors"]

    assert len(errors) == 1
    assert errors[0]["field"] == "slug"
    assert errors[0]["code"] == PageErrorCode.REQUIRED.name


UPDATE_PAGE_ATTRIBUTES_MUTATION = """
    mutation updatePage(
        $id: ID!, $input: PageInput!
    ) {
        pageUpdate(
            id: $id, input: $input
        ) {
            page {
                id
                title
                slug
                attributes {
                    attribute {
                        slug
                    }
                    values {
                        id
                        slug
                        name
                    }
                }
            }
            errors {
                field
                code
                message
            }
        }
    }
"""


def test_update_page_change_attribute_values_ordering(
    staff_api_client,
    permission_manage_pages,
    page,
    product_list,
    page_type_product_reference_attribute,
):
    # given
    page_type = page.page_type
    page_type.page_attributes.set([page_type_product_reference_attribute])

    page_id = graphene.Node.to_global_id("Page", page.pk)

    attribute_id = graphene.Node.to_global_id(
        "Attribute", page_type_product_reference_attribute.pk
    )

    attr_value_1 = AttributeValue.objects.create(
        attribute=page_type_product_reference_attribute,
        name=product_list[0].name,
        slug=f"{page.pk}_{product_list[0].pk}",
    )
    attr_value_2 = AttributeValue.objects.create(
        attribute=page_type_product_reference_attribute,
        name=product_list[1].name,
        slug=f"{page.pk}_{product_list[1].pk}",
    )
    attr_value_3 = AttributeValue.objects.create(
        attribute=page_type_product_reference_attribute,
        name=product_list[2].name,
        slug=f"{page.pk}_{product_list[2].pk}",
    )

    associate_attribute_values_to_instance(
        page,
        page_type_product_reference_attribute,
        attr_value_3,
        attr_value_2,
        attr_value_1,
    )

    assert list(
        page.attributes.first().pagevalueassignment.values_list("value_id", flat=True)
    ) == [attr_value_3.pk, attr_value_2.pk, attr_value_1.pk]

    new_ref_order = [product_list[1], product_list[0], product_list[2]]
    variables = {
        "id": page_id,
        "input": {
            "attributes": [
                {
                    "id": attribute_id,
                    "references": [
                        graphene.Node.to_global_id("Product", ref.pk)
                        for ref in new_ref_order
                    ],
                }
            ]
        },
    }

    # when
    response = staff_api_client.post_graphql(
        UPDATE_PAGE_ATTRIBUTES_MUTATION,
        variables,
        permissions=[permission_manage_pages],
    )

    # then
    content = get_graphql_content(response)
    data = content["data"]["pageUpdate"]
    assert data["errors"] == []

    attributes = data["page"]["attributes"]

    assert len(attributes) == 1
    values = attributes[0]["values"]
    assert len(values) == 3
    assert [value["id"] for value in values] == [
        graphene.Node.to_global_id("AttributeValue", val.pk)
        for val in [attr_value_2, attr_value_1, attr_value_3]
    ]
    page.refresh_from_db()
    assert list(
        page.attributes.first().pagevalueassignment.values_list("value_id", flat=True)
    ) == [attr_value_2.pk, attr_value_1.pk, attr_value_3.pk]


def test_paginate_pages(user_api_client, page, page_type):
    page.is_published = True
    data_02 = {
        "slug": "test02-url",
        "title": "Test page",
        "content": dummy_editorjs("Content for page 1"),
        "is_published": True,
        "page_type": page_type,
    }
    data_03 = {
        "slug": "test03-url",
        "title": "Test page",
        "content": dummy_editorjs("Content for page 1"),
        "is_published": True,
        "page_type": page_type,
    }

    Page.objects.create(**data_02)
    Page.objects.create(**data_03)
    query = """
        query PagesQuery {
            pages(first: 2) {
                edges {
                    node {
                        id
                        title
                    }
                }
            }
        }
        """
    response = user_api_client.post_graphql(query)
    content = get_graphql_content(response)
    pages_data = content["data"]["pages"]
    assert len(pages_data["edges"]) == 2


MUTATION_PUBLISH_PAGES = """
    mutation publishManyPages($ids: [ID]!, $is_published: Boolean!) {
        pageBulkPublish(ids: $ids, isPublished: $is_published) {
            count
        }
    }
    """


def test_bulk_publish(staff_api_client, page_list_unpublished, permission_manage_pages):
    page_list = page_list_unpublished
    assert not any(page.is_published for page in page_list)

    variables = {
        "ids": [graphene.Node.to_global_id("Page", page.id) for page in page_list],
        "is_published": True,
    }
    response = staff_api_client.post_graphql(
        MUTATION_PUBLISH_PAGES, variables, permissions=[permission_manage_pages]
    )
    content = get_graphql_content(response)
    page_list = Page.objects.filter(id__in=[page.pk for page in page_list])

    assert content["data"]["pageBulkPublish"]["count"] == len(page_list)
    assert all(page.is_published for page in page_list)


def test_bulk_unpublish(staff_api_client, page_list, permission_manage_pages):
    assert all(page.is_published for page in page_list)
    variables = {
        "ids": [graphene.Node.to_global_id("Page", page.id) for page in page_list],
        "is_published": False,
    }
    response = staff_api_client.post_graphql(
        MUTATION_PUBLISH_PAGES, variables, permissions=[permission_manage_pages]
    )
    content = get_graphql_content(response)
    page_list = Page.objects.filter(id__in=[page.pk for page in page_list])

    assert content["data"]["pageBulkPublish"]["count"] == len(page_list)
    assert not any(page.is_published for page in page_list)


QUERY_PAGES_WITH_FILTER = """
    query ($filter: PageFilterInput) {
        pages(first: 5, filter:$filter) {
            totalCount
            edges {
                node {
                    id
                }
            }
        }
    }
"""


@pytest.mark.parametrize(
    "page_filter, count",
    [
        ({"search": "Page1"}, 2),
        ({"search": "about"}, 1),
        ({"search": "test"}, 1),
        ({"search": "slug"}, 3),
        ({"search": "Page"}, 2),
    ],
)
def test_pages_query_with_filter(
    page_filter, count, staff_api_client, permission_manage_pages, page_type
):
    query = QUERY_PAGES_WITH_FILTER
    Page.objects.create(
        title="Page1",
        slug="slug_page_1",
        content=dummy_editorjs("Content for page 1"),
        page_type=page_type,
    )
    Page.objects.create(
        title="Page2",
        slug="slug_page_2",
        content=dummy_editorjs("Content for page 2"),
        page_type=page_type,
    )
    Page.objects.create(
        title="About",
        slug="slug_about",
        content=dummy_editorjs("About test content"),
        page_type=page_type,
    )
    variables = {"filter": page_filter}
    staff_api_client.user.user_permissions.add(permission_manage_pages)
    response = staff_api_client.post_graphql(query, variables)
    content = get_graphql_content(response)
    assert content["data"]["pages"]["totalCount"] == count


def test_pages_query_with_filter_by_page_type(
    staff_api_client, permission_manage_pages, page_type_list
):
    query = QUERY_PAGES_WITH_FILTER
    page_type_ids = [
        graphene.Node.to_global_id("PageType", page_type.id)
        for page_type in page_type_list
    ][:2]

    variables = {"filter": {"pageTypes": page_type_ids}}
    staff_api_client.user.user_permissions.add(permission_manage_pages)
    response = staff_api_client.post_graphql(query, variables)
    content = get_graphql_content(response)
    assert content["data"]["pages"]["totalCount"] == 2


def test_pages_query_with_filter_by_ids(
    staff_api_client, permission_manage_pages, page_list, page_list_unpublished
):
    query = QUERY_PAGES_WITH_FILTER

    page_ids = [
        graphene.Node.to_global_id("Page", page.pk)
        for page in [page_list[0], page_list_unpublished[-1]]
    ]
    variables = {"filter": {"ids": page_ids}}
    staff_api_client.user.user_permissions.add(permission_manage_pages)
    response = staff_api_client.post_graphql(query, variables)
    content = get_graphql_content(response)
    assert content["data"]["pages"]["totalCount"] == len(page_ids)


QUERY_PAGE_WITH_SORT = """
    query ($sort_by: PageSortingInput!) {
        pages(first:5, sortBy: $sort_by) {
            edges{
                node{
                    title
                }
            }
        }
    }
"""


@pytest.mark.parametrize(
    "page_sort, result_order",
    [
        ({"field": "TITLE", "direction": "ASC"}, ["About", "Page1", "Page2"]),
        ({"field": "TITLE", "direction": "DESC"}, ["Page2", "Page1", "About"]),
        ({"field": "SLUG", "direction": "ASC"}, ["About", "Page2", "Page1"]),
        ({"field": "SLUG", "direction": "DESC"}, ["Page1", "Page2", "About"]),
        ({"field": "VISIBILITY", "direction": "ASC"}, ["Page2", "About", "Page1"]),
        ({"field": "VISIBILITY", "direction": "DESC"}, ["Page1", "About", "Page2"]),
        ({"field": "CREATION_DATE", "direction": "ASC"}, ["Page1", "About", "Page2"]),
        ({"field": "CREATION_DATE", "direction": "DESC"}, ["Page2", "About", "Page1"]),
        (
            {"field": "PUBLICATION_DATE", "direction": "ASC"},
            ["Page1", "Page2", "About"],
        ),
        (
            {"field": "PUBLICATION_DATE", "direction": "DESC"},
            ["About", "Page2", "Page1"],
        ),
    ],
)
def test_query_pages_with_sort(
    page_sort, result_order, staff_api_client, permission_manage_pages, page_type
):
    with freeze_time("2017-05-31 12:00:01"):
        Page.objects.create(
            title="Page1",
            slug="slug_page_1",
            content=dummy_editorjs("p1."),
            is_published=True,
            publication_date=timezone.now().replace(year=2018, month=12, day=5),
            page_type=page_type,
        )
    with freeze_time("2019-05-31 12:00:01"):
        Page.objects.create(
            title="Page2",
            slug="page_2",
            content=dummy_editorjs("p2."),
            is_published=False,
            publication_date=timezone.now().replace(year=2019, month=12, day=5),
            page_type=page_type,
        )
    with freeze_time("2018-05-31 12:00:01"):
        Page.objects.create(
            title="About",
            slug="about",
            content=dummy_editorjs("Ab."),
            is_published=True,
            page_type=page_type,
        )
    variables = {"sort_by": page_sort}
    staff_api_client.user.user_permissions.add(permission_manage_pages)
    response = staff_api_client.post_graphql(QUERY_PAGE_WITH_SORT, variables)
    content = get_graphql_content(response)
    pages = content["data"]["pages"]["edges"]

    for order, page_name in enumerate(result_order):
        assert pages[order]["node"]["title"] == page_name<|MERGE_RESOLUTION|>--- conflicted
+++ resolved
@@ -1,7 +1,4 @@
-<<<<<<< HEAD
-=======
 from datetime import date, datetime
->>>>>>> 228dedf2
 from unittest import mock
 
 import graphene
@@ -13,11 +10,11 @@
 
 from ....attribute.models import AttributeValue
 from ....attribute.utils import associate_attribute_values_to_instance
-from ....core.models import EventPayload
 from ....page.error_codes import PageErrorCode
 from ....page.models import Page, PageType
 from ....tests.utils import dummy_editorjs
 from ....webhook.event_types import WebhookEventType
+from ....webhook.payloads import generate_page_payload
 from ...tests.utils import get_graphql_content, get_graphql_content_from_response
 
 PAGE_QUERY = """
@@ -381,10 +378,11 @@
     assert data["page"]["slug"] == page_slug
     assert data["page"]["isPublished"] == page_is_published
     assert data["page"]["pageType"]["id"] == page_type_id
-    event_payload = EventPayload.objects.first()
+    page = Page.objects.first()
+    expected_data = generate_page_payload(page)
 
     mocked_webhook_trigger.assert_called_once_with(
-        WebhookEventType.PAGE_CREATED, event_payload.id
+        WebhookEventType.PAGE_CREATED, expected_data
     )
 
 
@@ -1249,9 +1247,10 @@
     with pytest.raises(page._meta.model.DoesNotExist):
         page.refresh_from_db()
 
-    event_payload = EventPayload.objects.first()
+    expected_data = generate_page_payload(page)
+
     mocked_webhook_trigger.assert_called_once_with(
-        WebhookEventType.PAGE_DELETED, event_payload.id
+        WebhookEventType.PAGE_DELETED, expected_data
     )
 
 
@@ -1428,15 +1427,11 @@
     assert not data["errors"]
     assert data["page"]["title"] == page_title
     assert data["page"]["slug"] == new_slug
-<<<<<<< HEAD
-=======
     page.publication_date = date(2020, 3, 18)
     expected_data = generate_page_payload(page)
->>>>>>> 228dedf2
-
-    event_payload = EventPayload.objects.first()
+
     mocked_webhook_trigger.assert_called_once_with(
-        WebhookEventType.PAGE_UPDATED, event_payload.id
+        WebhookEventType.PAGE_UPDATED, expected_data
     )
 
 
