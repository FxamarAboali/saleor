--- conflicted
+++ resolved
@@ -284,11 +284,7 @@
     def resolve_pricing(root: models.ProductVariant, info):
         context = info.context
         availability = get_variant_availability(
-<<<<<<< HEAD
-            self, context.discounts, context.country, context.currency
-=======
-            root, context.discounts, context.taxes, context.currency
->>>>>>> 7eded6db
+            root, context.discounts, context.country, context.currency
         )
         return VariantPricingInfo(**availability._asdict())
 
@@ -443,14 +439,12 @@
             "weight",
         ]
 
-<<<<<<< HEAD
-    def resolve_tax_type(self, _info):
-        tax_data = tax_interface.get_tax_from_object_meta(self)
+    @staticmethod
+    def resolve_tax_type(root: models.Product, _info):
+        tax_data = tax_interface.get_tax_from_object_meta(root)
         return TaxType(tax_code=tax_data.code, description=tax_data.description)
 
-=======
-    @staticmethod
->>>>>>> 7eded6db
+    @staticmethod
     @gql_optimizer.resolver_hints(prefetch_related="images")
     def resolve_thumbnail_url(root: models.Product, info, *, size=None):
         if not size:
@@ -483,11 +477,7 @@
     def resolve_pricing(root: models.Product, info):
         context = info.context
         availability = get_product_availability(
-<<<<<<< HEAD
-            self, context.discounts, context.country, context.currency
-=======
-            root, context.discounts, context.taxes, context.currency
->>>>>>> 7eded6db
+            root, context.discounts, context.country, context.currency
         )
         return ProductPricingInfo(**availability._asdict())
 
@@ -507,15 +497,12 @@
         prefetch_related=("variants", "collections"),
         only=["publication_date", "charge_taxes", "price", "tax_rate"],
     )
-<<<<<<< HEAD
-    def resolve_price(self, info):
-        price_range = self.get_price_range(info.context.discounts)
-        return price_range.start
-=======
     def resolve_price(root: models.Product, info):
         price_range = root.get_price_range(info.context.discounts)
-        return price_range.start.net
->>>>>>> 7eded6db
+        price = tax_interface.apply_taxes_to_product(
+            root, price_range.start, info.context.country
+        )
+        return price.net
 
     @staticmethod
     @gql_optimizer.resolver_hints(
