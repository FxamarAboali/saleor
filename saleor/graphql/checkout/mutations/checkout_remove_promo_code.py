from typing import Optional

import graphene
from django.core.exceptions import ValidationError
from graphql.error import GraphQLError

from ....checkout import models
from ....checkout.error_codes import CheckoutErrorCode
from ....checkout.fetch import fetch_checkout_info, fetch_checkout_lines
from ....checkout.utils import (
    invalidate_checkout_prices,
    remove_promo_code_from_checkout,
    remove_voucher_from_checkout,
)
from ...core.descriptions import ADDED_IN_34, DEPRECATED_IN_3X_INPUT
from ...core.mutations import BaseMutation
from ...core.scalars import UUID
from ...core.types import CheckoutError
from ...core.utils import from_global_id_or_error
from ...core.validators import validate_one_of_args_is_in_mutation
from ...discount.dataloaders import load_discounts
from ...discount.types import Voucher
from ...giftcard.types import GiftCard
from ...plugins.dataloaders import load_plugins
from ..types import Checkout
from .utils import get_checkout


class CheckoutRemovePromoCode(BaseMutation):
    checkout = graphene.Field(
        Checkout, description="The checkout with the removed gift card or voucher."
    )

    class Arguments:
        id = graphene.ID(
            description="The checkout's ID." + ADDED_IN_34,
            required=False,
        )
        token = UUID(
            description=f"Checkout token.{DEPRECATED_IN_3X_INPUT} Use `id` instead.",
            required=False,
        )
        checkout_id = graphene.ID(
            required=False,
            description=(
                f"The ID of the checkout. {DEPRECATED_IN_3X_INPUT} Use `id` instead."
            ),
        )
        promo_code = graphene.String(
            description="Gift card code or voucher code.", required=False
        )
        promo_code_id = graphene.ID(
            description="Gift card or voucher ID.",
            required=False,
        )

    class Meta:
        description = "Remove a gift card or a voucher from a checkout."
        error_type_class = CheckoutError
        error_type_field = "checkout_errors"

    @classmethod
    def perform_mutation(
        cls,
        _root,
        info,
        checkout_id=None,
        token=None,
        id=None,
        promo_code=None,
        promo_code_id=None,
    ):
        validate_one_of_args_is_in_mutation(
            CheckoutErrorCode, "promo_code", promo_code, "promo_code_id", promo_code_id
        )

        object_type, promo_code_pk = cls.clean_promo_code_id(promo_code_id)

        checkout = get_checkout(
            cls,
            info,
            checkout_id=checkout_id,
            token=token,
            id=id,
            error_class=CheckoutErrorCode,
        )

<<<<<<< HEAD
        manager = load_plugins(info.context)
        checkout_info = fetch_checkout_info(
            checkout, [], info.context.discounts, manager
        )
=======
        manager = info.context.plugins
        discounts = load_discounts(info.context)
        checkout_info = fetch_checkout_info(checkout, [], discounts, manager)
>>>>>>> 917cb9b7

        removed = False
        if promo_code:
            removed = remove_promo_code_from_checkout(checkout_info, promo_code)
        else:
            removed = cls.remove_promo_code_by_id(
                info, checkout, object_type, promo_code_pk
            )

        if removed:
            lines, _ = fetch_checkout_lines(checkout)
            invalidate_checkout_prices(
                checkout_info,
                lines,
                manager,
                discounts,
                recalculate_discount=False,
                save=True,
            )
            manager.checkout_updated(checkout)

        return CheckoutRemovePromoCode(checkout=checkout)

    @staticmethod
    def clean_promo_code_id(promo_code_id: Optional[str]):
        if promo_code_id is None:
            return None, None
        try:
            object_type, promo_code_pk = from_global_id_or_error(
                promo_code_id, raise_error=True
            )
        except GraphQLError as e:
            raise ValidationError(
                {
                    "promo_code_id": ValidationError(
                        str(e), code=CheckoutErrorCode.GRAPHQL_ERROR.value
                    )
                }
            )

        if object_type not in (str(Voucher), str(GiftCard)):
            raise ValidationError(
                {
                    "promo_code_id": ValidationError(
                        "Must receive Voucher or GiftCard id.",
                        code=CheckoutErrorCode.NOT_FOUND.value,
                    )
                }
            )

        return object_type, promo_code_pk

    @classmethod
    def remove_promo_code_by_id(
        cls, info, checkout: models.Checkout, object_type: str, promo_code_pk: int
    ) -> bool:
        """Detach promo code from the checkout based on the id.

        Return a boolean value that indicates whether this function changed
        the checkout object which then controls whether hooks such as
        `checkout_updated` are triggered.
        """
        if object_type == str(Voucher) and checkout.voucher_code is not None:
            node = cls._get_node_by_pk(info, graphene_type=Voucher, pk=promo_code_pk)
            if node is None:
                raise ValidationError(
                    {
                        "promo_code_id": ValidationError(
                            f"Couldn't resolve to a node: {promo_code_pk}",
                            code=CheckoutErrorCode.NOT_FOUND.value,
                        )
                    }
                )
            if checkout.voucher_code == node.code:
                remove_voucher_from_checkout(checkout)
                return True
        else:
            checkout.gift_cards.remove(promo_code_pk)
            return True

        return False<|MERGE_RESOLUTION|>--- conflicted
+++ resolved
@@ -85,16 +85,9 @@
             error_class=CheckoutErrorCode,
         )
 
-<<<<<<< HEAD
         manager = load_plugins(info.context)
-        checkout_info = fetch_checkout_info(
-            checkout, [], info.context.discounts, manager
-        )
-=======
-        manager = info.context.plugins
         discounts = load_discounts(info.context)
         checkout_info = fetch_checkout_info(checkout, [], discounts, manager)
->>>>>>> 917cb9b7
 
         removed = False
         if promo_code:
