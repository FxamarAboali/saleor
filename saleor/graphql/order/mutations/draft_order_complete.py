--- conflicted
+++ resolved
@@ -126,24 +126,6 @@
                         errors = prepare_insufficient_stock_order_validation_errors(exc)
                         raise ValidationError({"lines": errors})
 
-<<<<<<< HEAD
-        order_info = OrderInfo(
-            order=order,
-            customer_email=order.get_customer_email(),
-            channel=channel,
-            payment=order.get_last_payment(),
-            lines_data=order_lines_info,
-        )
-        app = load_app(info.context)
-        user = load_user(info.context)
-        transaction.on_commit(
-            lambda: order_created(
-                order_info=order_info,
-                user=user,
-                app=app,
-                manager=manager,
-                from_draft=True,
-=======
             order_info = OrderInfo(
                 order=order,
                 customer_email=order.get_customer_email(),
@@ -152,14 +134,14 @@
                 lines_data=order_lines_info,
             )
             app = load_app(info.context)
+            user = load_user(info.context)
             transaction.on_commit(
                 lambda: order_created(
                     order_info=order_info,
-                    user=info.context.user,
+                    user=user,
                     app=app,
                     manager=manager,
                     from_draft=True,
                 )
->>>>>>> 7b75079a
             )
         return DraftOrderComplete(order=order)