from unittest.mock import patch

import graphene
from django.contrib.auth.models import AnonymousUser

from ....core.exceptions import InsufficientStock
from ....order import OrderStatus
from ....order.error_codes import OrderErrorCode
from ....order.events import OrderEvents
from ....order.models import FulfillmentStatus
from ....warehouse.models import Allocation, Stock
from ...tests.utils import assert_no_permission, get_graphql_content

ORDER_FULFILL_QUERY = """
mutation fulfillOrder(
    $order: ID, $input: OrderFulfillInput!
) {
    orderFulfill(
        order: $order,
        input: $input
    ) {
        orderErrors {
            field
            code
            message
            warehouse
            orderLine
        }
    }
}
"""


@patch("saleor.graphql.order.mutations.fulfillments.create_fulfillments")
def test_order_fulfill(
    mock_create_fulfillments,
    staff_api_client,
    staff_user,
    order_with_lines,
    permission_manage_orders,
    warehouse,
):
    order = order_with_lines
    query = ORDER_FULFILL_QUERY
    order_id = graphene.Node.to_global_id("Order", order.id)
    order_line, order_line2 = order.lines.all()
    order_line_id = graphene.Node.to_global_id("OrderLine", order_line.id)
    order_line2_id = graphene.Node.to_global_id("OrderLine", order_line2.id)
    warehouse_id = graphene.Node.to_global_id("Warehouse", warehouse.pk)
    variables = {
        "order": order_id,
        "input": {
            "notifyCustomer": True,
            "lines": [
                {
                    "orderLineId": order_line_id,
                    "stocks": [{"quantity": 3, "warehouse": warehouse_id}],
                },
                {
                    "orderLineId": order_line2_id,
                    "stocks": [{"quantity": 2, "warehouse": warehouse_id}],
                },
            ],
        },
    }
    response = staff_api_client.post_graphql(
        query, variables, permissions=[permission_manage_orders]
    )
    content = get_graphql_content(response)
    data = content["data"]["orderFulfill"]
    assert not data["orderErrors"]

    fulfillment_lines_for_warehouses = {
        str(warehouse.pk): [
            {"order_line": order_line, "quantity": 3},
            {"order_line": order_line2, "quantity": 2},
        ]
    }
    mock_create_fulfillments.assert_called_once_with(
        staff_user, order, fulfillment_lines_for_warehouses, True
    )


@patch("saleor.graphql.order.mutations.fulfillments.create_fulfillments")
def test_order_fulfill_as_app(
    mock_create_fulfillments,
    app_api_client,
    staff_user,
    order_with_lines,
    permission_manage_orders,
    warehouse,
):
    order = order_with_lines
    query = ORDER_FULFILL_QUERY
    order_id = graphene.Node.to_global_id("Order", order.id)
    order_line, order_line2 = order.lines.all()
    order_line_id = graphene.Node.to_global_id("OrderLine", order_line.id)
    order_line2_id = graphene.Node.to_global_id("OrderLine", order_line2.id)
    warehouse_id = graphene.Node.to_global_id("Warehouse", warehouse.pk)
    variables = {
        "order": order_id,
        "input": {
            "notifyCustomer": True,
            "lines": [
                {
                    "orderLineId": order_line_id,
                    "stocks": [{"quantity": 3, "warehouse": warehouse_id}],
                },
                {
                    "orderLineId": order_line2_id,
                    "stocks": [{"quantity": 2, "warehouse": warehouse_id}],
                },
            ],
        },
    }
    response = app_api_client.post_graphql(
        query, variables, permissions=[permission_manage_orders]
    )
    content = get_graphql_content(response)
    data = content["data"]["orderFulfill"]
    assert not data["orderErrors"]

    fulfillment_lines_for_warehouses = {
        str(warehouse.pk): [
            {"order_line": order_line, "quantity": 3},
            {"order_line": order_line2, "quantity": 2},
        ]
    }
    mock_create_fulfillments.assert_called_once_with(
        AnonymousUser(), order, fulfillment_lines_for_warehouses, True
    )


@patch("saleor.graphql.order.mutations.fulfillments.create_fulfillments")
def test_order_fulfill_many_warehouses(
    mock_create_fulfillments,
    staff_api_client,
    staff_user,
    order_with_lines,
    permission_manage_orders,
    warehouses,
):
    order = order_with_lines
    query = ORDER_FULFILL_QUERY

    warehouse1, warehouse2 = warehouses
    order_line1, order_line2 = order.lines.all()

    order_id = graphene.Node.to_global_id("Order", order.id)
    order_line1_id = graphene.Node.to_global_id("OrderLine", order_line1.id)
    order_line2_id = graphene.Node.to_global_id("OrderLine", order_line2.id)
    warehouse1_id = graphene.Node.to_global_id("Warehouse", warehouse1.pk)
    warehouse2_id = graphene.Node.to_global_id("Warehouse", warehouse2.pk)

    variables = {
        "order": order_id,
        "input": {
            "lines": [
                {
                    "orderLineId": order_line1_id,
                    "stocks": [{"quantity": 3, "warehouse": warehouse1_id}],
                },
                {
                    "orderLineId": order_line2_id,
                    "stocks": [
                        {"quantity": 1, "warehouse": warehouse1_id},
                        {"quantity": 1, "warehouse": warehouse2_id},
                    ],
                },
            ],
        },
    }
    response = staff_api_client.post_graphql(
        query, variables, permissions=[permission_manage_orders]
    )
    content = get_graphql_content(response)
    data = content["data"]["orderFulfill"]
    assert not data["orderErrors"]

    fulfillment_lines_for_warehouses = {
        str(warehouse1.pk): [
            {"order_line": order_line1, "quantity": 3},
            {"order_line": order_line2, "quantity": 1},
        ],
        str(warehouse2.pk): [{"order_line": order_line2, "quantity": 1}],
    }

    mock_create_fulfillments.assert_called_once_with(
        staff_user, order, fulfillment_lines_for_warehouses, True
    )


@patch("saleor.graphql.order.mutations.fulfillments.create_fulfillments")
def test_order_fulfill_without_notification(
    mock_create_fulfillments,
    staff_api_client,
    staff_user,
    order_with_lines,
    permission_manage_orders,
    warehouse,
):
    order = order_with_lines
    query = ORDER_FULFILL_QUERY
    order_id = graphene.Node.to_global_id("Order", order.id)
    order_line = order.lines.first()
    order_line_id = graphene.Node.to_global_id("OrderLine", order_line.id)
    warehouse_id = graphene.Node.to_global_id("Warehouse", warehouse.pk)
    variables = {
        "order": order_id,
        "input": {
            "notifyCustomer": False,
            "lines": [
                {
                    "orderLineId": order_line_id,
                    "stocks": [{"quantity": 1, "warehouse": warehouse_id}],
                }
            ],
        },
    }
    response = staff_api_client.post_graphql(
        query, variables, permissions=[permission_manage_orders]
    )
    content = get_graphql_content(response)
    data = content["data"]["orderFulfill"]
    assert not data["orderErrors"]

    fulfillment_lines_for_warehouses = {
        str(warehouse.pk): [{"order_line": order_line, "quantity": 1}]
    }
    mock_create_fulfillments.assert_called_once_with(
        staff_user, order, fulfillment_lines_for_warehouses, False
    )


@patch("saleor.graphql.order.mutations.fulfillments.create_fulfillments")
def test_order_fulfill_lines_with_empty_quantity(
    mock_create_fulfillments,
    staff_api_client,
    staff_user,
    order_with_lines,
    permission_manage_orders,
    warehouse,
    warehouse_no_shipping_zone,
):
    order = order_with_lines
    query = ORDER_FULFILL_QUERY
    order_id = graphene.Node.to_global_id("Order", order.id)
    order_line, order_line2 = order.lines.all()
    order_line_id = graphene.Node.to_global_id("OrderLine", order_line.id)
    order_line2_id = graphene.Node.to_global_id("OrderLine", order_line2.id)
    warehouse_id = graphene.Node.to_global_id("Warehouse", warehouse.pk)
    warehouse2_id = graphene.Node.to_global_id(
        "Warehouse", warehouse_no_shipping_zone.pk
    )
    assert not order.events.all()
    variables = {
        "order": order_id,
        "input": {
            "lines": [
                {
                    "orderLineId": order_line_id,
                    "stocks": [
                        {"quantity": 0, "warehouse": warehouse_id},
                        {"quantity": 0, "warehouse": warehouse2_id},
                    ],
                },
                {
                    "orderLineId": order_line2_id,
                    "stocks": [
                        {"quantity": 2, "warehouse": warehouse_id},
                        {"quantity": 0, "warehouse": warehouse2_id},
                    ],
                },
            ],
        },
    }
    variables["input"]["lines"][0]["stocks"][0]["quantity"] = 0
    response = staff_api_client.post_graphql(
        query, variables, permissions=[permission_manage_orders]
    )
    content = get_graphql_content(response)
    data = content["data"]["orderFulfill"]
    assert not data["orderErrors"]

    fulfillment_lines_for_warehouses = {
        str(warehouse.pk): [{"order_line": order_line2, "quantity": 2}]
    }
    mock_create_fulfillments.assert_called_once_with(
        staff_user, order, fulfillment_lines_for_warehouses, True
    )


@patch("saleor.graphql.order.mutations.fulfillments.create_fulfillments")
def test_order_fulfill_zero_quantity(
    mock_create_fulfillments,
    staff_api_client,
    staff_user,
    order_with_lines,
    permission_manage_orders,
    warehouse,
):
    query = ORDER_FULFILL_QUERY
    order_id = graphene.Node.to_global_id("Order", order_with_lines.id)
    order_line = order_with_lines.lines.first()
    order_line_id = graphene.Node.to_global_id("OrderLine", order_line.id)
    warehouse_id = graphene.Node.to_global_id("Warehouse", warehouse.pk)
    variables = {
        "order": order_id,
        "input": {
            "lines": [
                {
                    "orderLineId": order_line_id,
                    "stocks": [{"quantity": 0, "warehouse": warehouse_id}],
                }
            ]
        },
    }
    response = staff_api_client.post_graphql(
        query, variables, permissions=[permission_manage_orders]
    )
    content = get_graphql_content(response)
    data = content["data"]["orderFulfill"]
    assert data["orderErrors"]
    error = data["orderErrors"][0]
    assert error["field"] == "lines"
    assert error["code"] == OrderErrorCode.ZERO_QUANTITY.name
    assert not error["orderLine"]
    assert not error["warehouse"]

    mock_create_fulfillments.assert_not_called()


@patch("saleor.graphql.order.mutations.fulfillments.create_fulfillments")
def test_order_fulfill_fulfilled_order(
    mock_create_fulfillments,
    staff_api_client,
    staff_user,
    order_with_lines,
    permission_manage_orders,
    warehouse,
):
    query = ORDER_FULFILL_QUERY
    order_id = graphene.Node.to_global_id("Order", order_with_lines.id)
    order_line = order_with_lines.lines.first()
    order_line_id = graphene.Node.to_global_id("OrderLine", order_line.id)
    warehouse_id = graphene.Node.to_global_id("Warehouse", warehouse.pk)
    variables = {
        "order": order_id,
        "input": {
            "lines": [
                {
                    "orderLineId": order_line_id,
                    "stocks": [{"quantity": 100, "warehouse": warehouse_id}],
                }
            ]
        },
    }
    response = staff_api_client.post_graphql(
        query, variables, permissions=[permission_manage_orders]
    )
    content = get_graphql_content(response)
    data = content["data"]["orderFulfill"]
    assert data["orderErrors"]
    error = data["orderErrors"][0]
    assert error["field"] == "orderLineId"
    assert error["code"] == OrderErrorCode.FULFILL_ORDER_LINE.name
    assert error["orderLine"] == order_line_id
    assert not error["warehouse"]

    mock_create_fulfillments.assert_not_called()


@patch("saleor.graphql.order.mutations.fulfillments.create_fulfillments", autospec=True)
def test_order_fulfill_warehouse_with_insufficient_stock_exception(
    mock_create_fulfillments,
    staff_api_client,
    order_with_lines,
    permission_manage_orders,
    warehouse_no_shipping_zone,
):
    order = order_with_lines
    query = ORDER_FULFILL_QUERY
    order_id = graphene.Node.to_global_id("Order", order.id)
    order_line = order.lines.first()
    order_line_id = graphene.Node.to_global_id("OrderLine", order_line.id)
    warehouse_id = graphene.Node.to_global_id(
        "Warehouse", warehouse_no_shipping_zone.pk
    )
    variables = {
        "order": order_id,
        "input": {
            "lines": [
                {
                    "orderLineId": order_line_id,
                    "stocks": [{"quantity": 1, "warehouse": warehouse_id}],
                }
            ]
        },
    }

    error_context = {
        "order_line": order_line,
        "warehouse_pk": str(warehouse_no_shipping_zone.pk),
    }
    mock_create_fulfillments.side_effect = InsufficientStock(
        order_line.variant, error_context
    )

    response = staff_api_client.post_graphql(
        query, variables, permissions=[permission_manage_orders]
    )
    content = get_graphql_content(response)
    data = content["data"]["orderFulfill"]
    assert data["orderErrors"]
    error = data["orderErrors"][0]
    assert error["field"] == "stocks"
    assert error["code"] == OrderErrorCode.INSUFFICIENT_STOCK.name
    assert error["orderLine"] == order_line_id
    assert error["warehouse"] == warehouse_id


@patch("saleor.graphql.order.mutations.fulfillments.create_fulfillments", autospec=True)
def test_order_fulfill_warehouse_duplicated_warehouse_id(
    mock_create_fulfillments,
    staff_api_client,
    order_with_lines,
    permission_manage_orders,
    warehouse,
):
    order = order_with_lines
    query = ORDER_FULFILL_QUERY
    order_id = graphene.Node.to_global_id("Order", order.id)
    order_line = order.lines.first()
    order_line_id = graphene.Node.to_global_id("OrderLine", order_line.id)
    warehouse_id = graphene.Node.to_global_id("Warehouse", warehouse.pk)
    variables = {
        "order": order_id,
        "input": {
            "lines": [
                {
                    "orderLineId": order_line_id,
                    "stocks": [
                        {"quantity": 1, "warehouse": warehouse_id},
                        {"quantity": 2, "warehouse": warehouse_id},
                    ],
                }
            ]
        },
    }
    response = staff_api_client.post_graphql(
        query, variables, permissions=[permission_manage_orders]
    )
    content = get_graphql_content(response)
    data = content["data"]["orderFulfill"]
    assert data["orderErrors"]
    error = data["orderErrors"][0]
    assert error["field"] == "warehouse"
    assert error["code"] == OrderErrorCode.DUPLICATED_INPUT_ITEM.name
    assert not error["orderLine"]
    assert error["warehouse"] == warehouse_id
    mock_create_fulfillments.assert_not_called()


@patch("saleor.graphql.order.mutations.fulfillments.create_fulfillments", autospec=True)
def test_order_fulfill_warehouse_duplicated_order_line_id(
    mock_create_fulfillments,
    staff_api_client,
    order_with_lines,
    permission_manage_orders,
    warehouse,
):
    order = order_with_lines
    query = ORDER_FULFILL_QUERY
    order_id = graphene.Node.to_global_id("Order", order.id)
    order_line = order.lines.first()
    order_line_id = graphene.Node.to_global_id("OrderLine", order_line.id)
    warehouse_id = graphene.Node.to_global_id("Warehouse", warehouse.pk)
    variables = {
        "order": order_id,
        "input": {
            "lines": [
                {
                    "orderLineId": order_line_id,
                    "stocks": [{"quantity": 3, "warehouse": warehouse_id}],
                },
                {
                    "orderLineId": order_line_id,
                    "stocks": [{"quantity": 3, "warehouse": warehouse_id}],
                },
            ]
        },
    }
    response = staff_api_client.post_graphql(
        query, variables, permissions=[permission_manage_orders]
    )
    content = get_graphql_content(response)
    data = content["data"]["orderFulfill"]
    assert data["orderErrors"]
    error = data["orderErrors"][0]
    assert error["field"] == "orderLineId"
    assert error["code"] == OrderErrorCode.DUPLICATED_INPUT_ITEM.name
    assert error["orderLine"] == order_line_id
    assert not error["warehouse"]
    mock_create_fulfillments.assert_not_called()


@patch("saleor.order.emails.send_fulfillment_update.delay")
def test_fulfillment_update_tracking(
    send_fulfillment_update_mock,
    staff_api_client,
    fulfillment,
    permission_manage_orders,
):
    query = """
    mutation updateFulfillment($id: ID!, $tracking: String) {
            orderFulfillmentUpdateTracking(
                id: $id, input: {trackingNumber: $tracking}) {
                    fulfillment {
                        trackingNumber
                    }
                }
        }
    """
    fulfillment_id = graphene.Node.to_global_id("Fulfillment", fulfillment.id)
    tracking = "stationary tracking"
    variables = {"id": fulfillment_id, "tracking": tracking}
    response = staff_api_client.post_graphql(
        query, variables, permissions=[permission_manage_orders]
    )
    content = get_graphql_content(response)
    data = content["data"]["orderFulfillmentUpdateTracking"]["fulfillment"]
    assert data["trackingNumber"] == tracking
    send_fulfillment_update_mock.assert_not_called()


FULFILLMENT_UPDATE_TRACKING_WITH_SEND_NOTIFICATION_QUERY = """
    mutation updateFulfillment($id: ID!, $tracking: String, $notifyCustomer: Boolean) {
            orderFulfillmentUpdateTracking(
                id: $id
                input: {trackingNumber: $tracking, notifyCustomer: $notifyCustomer}) {
                    fulfillment {
                        trackingNumber
                    }
                }
        }
    """


@patch("saleor.order.emails.send_fulfillment_update.delay")
def test_fulfillment_update_tracking_send_notification_true(
    send_fulfillment_update_mock,
    staff_api_client,
    fulfillment,
    permission_manage_orders,
):
    fulfillment_id = graphene.Node.to_global_id("Fulfillment", fulfillment.id)
    tracking = "stationary tracking"
    variables = {"id": fulfillment_id, "tracking": tracking, "notifyCustomer": True}
    response = staff_api_client.post_graphql(
        FULFILLMENT_UPDATE_TRACKING_WITH_SEND_NOTIFICATION_QUERY,
        variables,
        permissions=[permission_manage_orders],
    )
    content = get_graphql_content(response)
    data = content["data"]["orderFulfillmentUpdateTracking"]["fulfillment"]
    assert data["trackingNumber"] == tracking
    send_fulfillment_update_mock.assert_called_once_with(
        fulfillment.order.pk, fulfillment.pk
    )


@patch("saleor.order.emails.send_fulfillment_update.delay")
def test_fulfillment_update_tracking_send_notification_false(
    send_fulfillment_update_mock,
    staff_api_client,
    fulfillment,
    permission_manage_orders,
):
    fulfillment_id = graphene.Node.to_global_id("Fulfillment", fulfillment.id)
    tracking = "stationary tracking"
    variables = {"id": fulfillment_id, "tracking": tracking, "notifyCustomer": False}
    response = staff_api_client.post_graphql(
        FULFILLMENT_UPDATE_TRACKING_WITH_SEND_NOTIFICATION_QUERY,
        variables,
        permissions=[permission_manage_orders],
    )
    content = get_graphql_content(response)
    data = content["data"]["orderFulfillmentUpdateTracking"]["fulfillment"]
    assert data["trackingNumber"] == tracking
    send_fulfillment_update_mock.assert_not_called()


CANCEL_FULFILLMENT_MUTATION = """
    mutation cancelFulfillment($id: ID!, $warehouseId: ID!) {
            orderFulfillmentCancel(id: $id, input: {warehouseId: $warehouseId}) {
                    fulfillment {
                        status
                    }
                    order {
                        status
                    }
                }
        }
"""


def test_cancel_fulfillment(
    staff_api_client, fulfillment, staff_user, permission_manage_orders, warehouse
):
    query = CANCEL_FULFILLMENT_MUTATION
    fulfillment_id = graphene.Node.to_global_id("Fulfillment", fulfillment.id)
    warehouse_id = graphene.Node.to_global_id("Warehouse", warehouse.id)
    variables = {"id": fulfillment_id, "warehouseId": warehouse_id}
    response = staff_api_client.post_graphql(
        query, variables, permissions=[permission_manage_orders]
    )
    content = get_graphql_content(response)
    data = content["data"]["orderFulfillmentCancel"]
    assert data["fulfillment"]["status"] == FulfillmentStatus.CANCELED.upper()
    assert data["order"]["status"] == OrderStatus.UNFULFILLED.upper()
    event_cancelled, event_restocked_items = fulfillment.order.events.all()
    assert event_cancelled.type == (OrderEvents.FULFILLMENT_CANCELED)
    assert event_cancelled.parameters == {"composed_id": fulfillment.composed_id}
    assert event_cancelled.user == staff_user

    assert event_restocked_items.type == (OrderEvents.FULFILLMENT_RESTOCKED_ITEMS)
    assert event_restocked_items.parameters == {
        "quantity": fulfillment.get_total_quantity(),
        "warehouse": str(warehouse.pk),
    }
    assert event_restocked_items.user == staff_user


def test_cancel_fulfillment_warehouse_without_stock(
    order_line, warehouse, staff_api_client, permission_manage_orders, staff_user
):
    query = CANCEL_FULFILLMENT_MUTATION
    order = order_line.order
    fulfillment = order.fulfillments.create(tracking_number="123")
    fulfillment.lines.create(order_line=order_line, quantity=order_line.quantity)
    order.status = OrderStatus.FULFILLED
    order.save(update_fields=["status"])

    assert not Stock.objects.filter(
        warehouse=warehouse, product_variant=order_line.variant
    )
    assert not Allocation.objects.filter(order_line=order_line)

    fulfillment_id = graphene.Node.to_global_id("Fulfillment", fulfillment.id)
    warehouse_id = graphene.Node.to_global_id("Warehouse", warehouse.id)
    variables = {"id": fulfillment_id, "warehouseId": warehouse_id}
    response = staff_api_client.post_graphql(
        query, variables, permissions=[permission_manage_orders]
    )

    content = get_graphql_content(response)
    data = content["data"]["orderFulfillmentCancel"]["fulfillment"]
    assert data["status"] == FulfillmentStatus.CANCELED.upper()
    event_cancelled, event_restocked_items = fulfillment.order.events.all()
    assert event_cancelled.type == (OrderEvents.FULFILLMENT_CANCELED)
    assert event_cancelled.parameters == {"composed_id": fulfillment.composed_id}
    assert event_cancelled.user == staff_user

    assert event_restocked_items.type == (OrderEvents.FULFILLMENT_RESTOCKED_ITEMS)
    assert event_restocked_items.parameters == {
        "quantity": fulfillment.get_total_quantity(),
        "warehouse": str(warehouse.pk),
    }
    assert event_restocked_items.user == staff_user

    stock = Stock.objects.filter(
        warehouse=warehouse, product_variant=order_line.variant
    ).first()
    assert stock.quantity == order_line.quantity
    allocation = order_line.allocations.filter(stock=stock).first()
    assert allocation.quantity_allocated == order_line.quantity


@patch("saleor.order.actions.send_fulfillment_confirmation_to_customer", autospec=True)
def test_create_digital_fulfillment(
    mock_email_fulfillment,
    digital_content,
    staff_api_client,
    order_with_lines,
    warehouse,
    permission_manage_orders,
):
    order = order_with_lines
    query = ORDER_FULFILL_QUERY
    order_id = graphene.Node.to_global_id("Order", order.id)
    order_line = order.lines.first()
    order_line.variant = digital_content.product_variant
    order_line.save()
    order_line.allocations.all().delete()

    stock = digital_content.product_variant.stocks.get(warehouse=warehouse)
    Allocation.objects.create(
        order_line=order_line, stock=stock, quantity_allocated=order_line.quantity
    )

    second_line = order.lines.last()
    first_line_id = graphene.Node.to_global_id("OrderLine", order_line.id)
    second_line_id = graphene.Node.to_global_id("OrderLine", second_line.id)
    warehouse_id = graphene.Node.to_global_id("Warehouse", warehouse.pk)

    variables = {
        "order": order_id,
        "input": {
            "notifyCustomer": True,
            "lines": [
                {
                    "orderLineId": first_line_id,
                    "stocks": [{"quantity": 1, "warehouse": warehouse_id}],
                },
                {
                    "orderLineId": second_line_id,
                    "stocks": [{"quantity": 1, "warehouse": warehouse_id}],
                },
            ],
        },
    }
    response = staff_api_client.post_graphql(
        query, variables, permissions=[permission_manage_orders]
    )
    get_graphql_content(response)

    assert mock_email_fulfillment.call_count == 1


QUERY_FULFILLMENT = """
query fulfillment($id: ID!){
    order(id: $id){
        fulfillments{
            id
            fulfillmentOrder
            status
            trackingNumber
            warehouse{
                id
            }
            lines{
                orderLine{
                    id
                }
                quantity
            }
        }
    }
}
"""


def test_fulfillment_query(
    staff_api_client,
    fulfilled_order,
    warehouse,
    permission_manage_orders,
):
    order = fulfilled_order
    order_line_1, order_line_2 = order.lines.all()
    order_id = graphene.Node.to_global_id("Order", order.pk)
    order_line_1_id = graphene.Node.to_global_id("OrderLine", order_line_1.pk)
    order_line_2_id = graphene.Node.to_global_id("OrderLine", order_line_2.pk)
    warehose_id = graphene.Node.to_global_id("Warehouse", warehouse.pk)
    variables = {"id": order_id}
    response = staff_api_client.post_graphql(
        QUERY_FULFILLMENT, variables, permissions=[permission_manage_orders]
    )
    content = get_graphql_content(response)
    data = content["data"]["order"]["fulfillments"]
    assert len(data) == 1
    fulfillment_data = data[0]

    assert fulfillment_data["fulfillmentOrder"] == 1
    assert fulfillment_data["status"] == FulfillmentStatus.FULFILLED.upper()
    assert fulfillment_data["trackingNumber"] == "123"
    assert fulfillment_data["warehouse"]["id"] == warehose_id
    assert len(fulfillment_data["lines"]) == 2
    assert {
        "orderLine": {"id": order_line_1_id},
        "quantity": order_line_1.quantity,
    } in fulfillment_data["lines"]
    assert {
        "orderLine": {"id": order_line_2_id},
        "quantity": order_line_2.quantity,
    } in fulfillment_data["lines"]


QUERY_ORDER_FULFILL_DATA = """
query OrderFulfillData($id: ID!) {
    order(id: $id) {
        id
        lines {
            variant {
                stocks {
                    warehouse {
                        id
                    }
                    quantity
                    quantityAllocated
                }
            }
        }
    }
}
"""


def test_staff_can_query_order_fulfill_data(
    staff_api_client, order_with_lines, permission_manage_orders
):
    order_id = graphene.Node.to_global_id("Order", order_with_lines.pk)
    variables = {"id": order_id}
    response = staff_api_client.post_graphql(
        QUERY_ORDER_FULFILL_DATA, variables, permissions=[permission_manage_orders]
    )
    content = get_graphql_content(response)
    data = content["data"]["order"]["lines"]
    assert len(data) == 2
    assert data[0]["variant"]["stocks"][0]["quantity"] == 5
    assert data[0]["variant"]["stocks"][0]["quantityAllocated"] == 3
    assert data[1]["variant"]["stocks"][0]["quantity"] == 2
    assert data[1]["variant"]["stocks"][0]["quantityAllocated"] == 2


def test_staff_can_query_order_fulfill_data_without_permission(
    staff_api_client, order_with_lines
):
    order_id = graphene.Node.to_global_id("Order", order_with_lines.pk)
    variables = {"id": order_id}
    response = staff_api_client.post_graphql(QUERY_ORDER_FULFILL_DATA, variables)
<<<<<<< HEAD
    assert_no_permission(response)
=======
    assert_no_permission(response)


ORDER_FULFILL_REFUND_MUTATION = """
mutation OrderFulfillmentRefundProducts(
    $order: ID!, $input: OrderRefundProductsInput!
) {
    orderFulfillmentRefundProducts(
        order: $order,
        input: $input
    ) {
        fulfillment{
            id
            status
            lines{
                id
                quantity
                orderLine{
                    id
                }
            }
        }
        orderErrors {
            field
            code
            message
            warehouse
            orderLine
        }
    }
}
"""


def test_fulfillment_refund_products_order_without_payment(
    staff_api_client, permission_manage_orders, fulfilled_order
):
    order_id = graphene.Node.to_global_id("Order", fulfilled_order.pk)
    variables = {"order": order_id, "input": {"amountToRefund": "11.00"}}
    staff_api_client.user.user_permissions.add(permission_manage_orders)
    response = staff_api_client.post_graphql(ORDER_FULFILL_REFUND_MUTATION, variables)
    content = get_graphql_content(response)
    data = content["data"]["orderFulfillmentRefundProducts"]
    fulfillment = data["fulfillment"]
    errors = data["orderErrors"]
    assert len(errors) == 1
    assert errors[0]["field"] == "order"
    assert errors[0]["code"] == OrderErrorCode.CANNOT_REFUND.name
    assert fulfillment is None


@patch("saleor.order.actions.gateway.refund")
def test_fulfillment_refund_products_amount_and_shipping_costs(
    mocked_refund,
    staff_api_client,
    permission_manage_orders,
    fulfilled_order,
    payment_dummy,
):
    payment_dummy.captured_amount = payment_dummy.total
    payment_dummy.charge_status = ChargeStatus.FULLY_CHARGED
    payment_dummy.save()
    fulfilled_order.payments.add(payment_dummy)
    order_id = graphene.Node.to_global_id("Order", fulfilled_order.pk)
    amount_to_refund = Decimal("11.00")
    variables = {
        "order": order_id,
        "input": {"amountToRefund": amount_to_refund, "includeShippingCosts": True},
    }
    staff_api_client.user.user_permissions.add(permission_manage_orders)
    staff_api_client.post_graphql(ORDER_FULFILL_REFUND_MUTATION, variables)

    mocked_refund.assert_called_with(
        payment_dummy, quantize_price(amount_to_refund, fulfilled_order.currency)
    )


@patch("saleor.order.actions.gateway.refund")
def test_fulfillment_refund_products_order_lines(
    mocked_refund,
    staff_api_client,
    permission_manage_orders,
    order_with_lines,
    payment_dummy,
):
    payment_dummy.total = order_with_lines.total_gross_amount
    payment_dummy.captured_amount = payment_dummy.total
    payment_dummy.charge_status = ChargeStatus.FULLY_CHARGED
    payment_dummy.save()
    order_with_lines.payments.add(payment_dummy)
    line_to_refund = order_with_lines.lines.first()
    order_id = graphene.Node.to_global_id("Order", order_with_lines.pk)
    line_id = graphene.Node.to_global_id("OrderLine", line_to_refund.pk)
    variables = {
        "order": order_id,
        "input": {"orderLines": [{"orderLineId": line_id, "quantity": 2}]},
    }
    staff_api_client.user.user_permissions.add(permission_manage_orders)
    response = staff_api_client.post_graphql(ORDER_FULFILL_REFUND_MUTATION, variables)
    content = get_graphql_content(response)
    data = content["data"]["orderFulfillmentRefundProducts"]
    refund_fulfillment = data["fulfillment"]
    errors = data["orderErrors"]
    assert not errors
    assert refund_fulfillment["status"] == FulfillmentStatus.REFUNDED.upper()
    assert len(refund_fulfillment["lines"]) == 1
    assert refund_fulfillment["lines"][0]["orderLine"]["id"] == line_id
    assert refund_fulfillment["lines"][0]["quantity"] == 2
    mocked_refund.assert_called_with(
        payment_dummy, line_to_refund.unit_price_gross_amount * 2
    )


def test_fulfillment_refund_products_order_lines_quantity_bigger_than_total(
    staff_api_client, permission_manage_orders, order_with_lines, payment_dummy
):
    payment_dummy.total = order_with_lines.total_gross_amount
    payment_dummy.captured_amount = payment_dummy.total
    payment_dummy.charge_status = ChargeStatus.FULLY_CHARGED
    payment_dummy.save()
    order_with_lines.payments.add(payment_dummy)
    line_to_refund = order_with_lines.lines.first()
    order_id = graphene.Node.to_global_id("Order", order_with_lines.pk)
    line_id = graphene.Node.to_global_id("OrderLine", line_to_refund.pk)
    variables = {
        "order": order_id,
        "input": {"orderLines": [{"orderLineId": line_id, "quantity": 200}]},
    }
    staff_api_client.user.user_permissions.add(permission_manage_orders)
    response = staff_api_client.post_graphql(ORDER_FULFILL_REFUND_MUTATION, variables)
    content = get_graphql_content(response)
    data = content["data"]["orderFulfillmentRefundProducts"]
    refund_fulfillment = data["fulfillment"]
    errors = data["orderErrors"]

    assert len(errors) == 1
    assert errors[0]["field"] == "orderLineId"
    assert errors[0]["code"] == OrderErrorCode.INVALID_REFUND_QUANTITY.name
    assert refund_fulfillment is None


def test_fulfillment_refund_products_order_lines_quantity_bigger_than_unfulfilled(
    staff_api_client, permission_manage_orders, order_with_lines, payment_dummy
):
    payment_dummy.total = order_with_lines.total_gross_amount
    payment_dummy.captured_amount = payment_dummy.total
    payment_dummy.charge_status = ChargeStatus.FULLY_CHARGED
    payment_dummy.save()
    order_with_lines.payments.add(payment_dummy)
    line_to_refund = order_with_lines.lines.first()
    line_to_refund.quantity = 3
    line_to_refund.quantity_fulfilled = 3
    line_to_refund.save()
    order_id = graphene.Node.to_global_id("Order", order_with_lines.pk)
    line_id = graphene.Node.to_global_id("OrderLine", line_to_refund.pk)
    variables = {
        "order": order_id,
        "input": {"orderLines": [{"orderLineId": line_id, "quantity": 1}]},
    }
    staff_api_client.user.user_permissions.add(permission_manage_orders)
    response = staff_api_client.post_graphql(ORDER_FULFILL_REFUND_MUTATION, variables)
    content = get_graphql_content(response)
    data = content["data"]["orderFulfillmentRefundProducts"]
    refund_fulfillment = data["fulfillment"]
    errors = data["orderErrors"]

    assert len(errors) == 1
    assert errors[0]["field"] == "orderLineId"
    assert errors[0]["code"] == OrderErrorCode.INVALID_REFUND_QUANTITY.name
    assert refund_fulfillment is None


@patch("saleor.order.actions.gateway.refund")
def test_fulfillment_refund_products_fulfillment_lines(
    mocked_refund,
    staff_api_client,
    permission_manage_orders,
    fulfilled_order,
    payment_dummy,
):
    payment_dummy.total = fulfilled_order.total_gross_amount
    payment_dummy.captured_amount = payment_dummy.total
    payment_dummy.charge_status = ChargeStatus.FULLY_CHARGED
    payment_dummy.save()
    fulfilled_order.payments.add(payment_dummy)
    fulfillment_line_to_refund = fulfilled_order.fulfillments.first().lines.first()
    order_id = graphene.Node.to_global_id("Order", fulfilled_order.pk)
    fulfillment_line_id = graphene.Node.to_global_id(
        "FulfillmentLine", fulfillment_line_to_refund.pk
    )
    order_line_id = graphene.Node.to_global_id(
        "OrderLine", fulfillment_line_to_refund.order_line.pk
    )
    variables = {
        "order": order_id,
        "input": {
            "fulfillmentLines": [
                {"fulfillmentLineId": fulfillment_line_id, "quantity": 2}
            ]
        },
    }
    staff_api_client.user.user_permissions.add(permission_manage_orders)
    response = staff_api_client.post_graphql(ORDER_FULFILL_REFUND_MUTATION, variables)
    content = get_graphql_content(response)
    data = content["data"]["orderFulfillmentRefundProducts"]
    refund_fulfillment = data["fulfillment"]
    errors = data["orderErrors"]

    assert not errors
    assert refund_fulfillment["status"] == FulfillmentStatus.REFUNDED.upper()
    assert len(refund_fulfillment["lines"]) == 1
    assert refund_fulfillment["lines"][0]["orderLine"]["id"] == order_line_id
    assert refund_fulfillment["lines"][0]["quantity"] == 2
    mocked_refund.assert_called_with(
        payment_dummy, fulfillment_line_to_refund.order_line.unit_price_gross_amount * 2
    )


def test_fulfillment_refund_products_fulfillment_lines_quantity_bigger_than_total(
    staff_api_client, permission_manage_orders, fulfilled_order, payment_dummy
):
    payment_dummy.total = fulfilled_order.total_gross_amount
    payment_dummy.captured_amount = payment_dummy.total
    payment_dummy.charge_status = ChargeStatus.FULLY_CHARGED
    payment_dummy.save()
    fulfilled_order.payments.add(payment_dummy)
    fulfillment_line_to_refund = fulfilled_order.fulfillments.first().lines.first()
    order_id = graphene.Node.to_global_id("Order", fulfilled_order.pk)
    fulfillment_line_id = graphene.Node.to_global_id(
        "FulfillmentLine", fulfillment_line_to_refund.pk
    )
    variables = {
        "order": order_id,
        "input": {
            "fulfillmentLines": [
                {"fulfillmentLineId": fulfillment_line_id, "quantity": 200}
            ]
        },
    }
    staff_api_client.user.user_permissions.add(permission_manage_orders)
    response = staff_api_client.post_graphql(ORDER_FULFILL_REFUND_MUTATION, variables)
    content = get_graphql_content(response)
    data = content["data"]["orderFulfillmentRefundProducts"]
    refund_fulfillment = data["fulfillment"]

    errors = data["orderErrors"]
    assert len(errors) == 1
    assert errors[0]["field"] == "fulfillmentLineId"
    assert errors[0]["code"] == OrderErrorCode.INVALID_REFUND_QUANTITY.name
    assert refund_fulfillment is None


def test_fulfillment_refund_products_amount_bigger_than_captured_amount(
    staff_api_client, permission_manage_orders, fulfilled_order, payment_dummy
):
    payment_dummy.total = fulfilled_order.total_gross_amount
    payment_dummy.captured_amount = payment_dummy.total
    payment_dummy.charge_status = ChargeStatus.FULLY_CHARGED
    payment_dummy.save()
    fulfilled_order.payments.add(payment_dummy)
    fulfillment_line_to_refund = fulfilled_order.fulfillments.first().lines.first()
    order_id = graphene.Node.to_global_id("Order", fulfilled_order.pk)
    fulfillment_line_id = graphene.Node.to_global_id(
        "FulfillmentLine", fulfillment_line_to_refund.pk
    )
    variables = {
        "order": order_id,
        "input": {
            "amountToRefund": "1000.00",
            "fulfillmentLines": [
                {"fulfillmentLineId": fulfillment_line_id, "quantity": 2}
            ],
        },
    }
    staff_api_client.user.user_permissions.add(permission_manage_orders)
    response = staff_api_client.post_graphql(ORDER_FULFILL_REFUND_MUTATION, variables)
    content = get_graphql_content(response)
    data = content["data"]["orderFulfillmentRefundProducts"]
    refund_fulfillment = data["fulfillment"]

    errors = data["orderErrors"]
    assert len(errors) == 1
    assert errors[0]["field"] == "amountToRefund"
    assert errors[0]["code"] == OrderErrorCode.CANNOT_REFUND.name
    assert refund_fulfillment is None


@patch("saleor.order.actions.gateway.refund")
def test_fulfillment_refund_products_fulfillment_lines_include_shipping_costs(
    mocked_refund,
    staff_api_client,
    permission_manage_orders,
    fulfilled_order,
    payment_dummy,
):
    payment_dummy.total = fulfilled_order.total_gross_amount
    payment_dummy.captured_amount = payment_dummy.total
    payment_dummy.charge_status = ChargeStatus.FULLY_CHARGED
    payment_dummy.save()
    fulfilled_order.payments.add(payment_dummy)
    fulfillment_line_to_refund = fulfilled_order.fulfillments.first().lines.first()
    order_id = graphene.Node.to_global_id("Order", fulfilled_order.pk)
    fulfillment_line_id = graphene.Node.to_global_id(
        "FulfillmentLine", fulfillment_line_to_refund.pk
    )
    order_line_id = graphene.Node.to_global_id(
        "OrderLine", fulfillment_line_to_refund.order_line.pk
    )
    variables = {
        "order": order_id,
        "input": {
            "includeShippingCosts": True,
            "fulfillmentLines": [
                {"fulfillmentLineId": fulfillment_line_id, "quantity": 2}
            ],
        },
    }
    staff_api_client.user.user_permissions.add(permission_manage_orders)
    response = staff_api_client.post_graphql(ORDER_FULFILL_REFUND_MUTATION, variables)
    content = get_graphql_content(response)
    data = content["data"]["orderFulfillmentRefundProducts"]
    refund_fulfillment = data["fulfillment"]
    errors = data["orderErrors"]

    assert not errors
    assert refund_fulfillment["status"] == FulfillmentStatus.REFUNDED.upper()
    assert len(refund_fulfillment["lines"]) == 1
    assert refund_fulfillment["lines"][0]["orderLine"]["id"] == order_line_id
    assert refund_fulfillment["lines"][0]["quantity"] == 2
    amount = fulfillment_line_to_refund.order_line.unit_price_gross_amount * 2
    amount += fulfilled_order.shipping_price_gross_amount
    mocked_refund.assert_called_with(payment_dummy, amount)


@patch("saleor.order.actions.gateway.refund")
def test_fulfillment_refund_products_order_lines_include_shipping_costs(
    mocked_refund,
    staff_api_client,
    permission_manage_orders,
    order_with_lines,
    payment_dummy,
):
    payment_dummy.total = order_with_lines.total_gross_amount
    payment_dummy.captured_amount = payment_dummy.total
    payment_dummy.charge_status = ChargeStatus.FULLY_CHARGED
    payment_dummy.save()
    order_with_lines.payments.add(payment_dummy)
    line_to_refund = order_with_lines.lines.first()
    order_id = graphene.Node.to_global_id("Order", order_with_lines.pk)
    line_id = graphene.Node.to_global_id("OrderLine", line_to_refund.pk)
    variables = {
        "order": order_id,
        "input": {
            "includeShippingCosts": True,
            "orderLines": [{"orderLineId": line_id, "quantity": 2}],
        },
    }
    staff_api_client.user.user_permissions.add(permission_manage_orders)
    response = staff_api_client.post_graphql(ORDER_FULFILL_REFUND_MUTATION, variables)
    content = get_graphql_content(response)
    data = content["data"]["orderFulfillmentRefundProducts"]
    refund_fulfillment = data["fulfillment"]
    errors = data["orderErrors"]
    assert not errors
    assert refund_fulfillment["status"] == FulfillmentStatus.REFUNDED.upper()
    assert len(refund_fulfillment["lines"]) == 1
    assert refund_fulfillment["lines"][0]["orderLine"]["id"] == line_id
    assert refund_fulfillment["lines"][0]["quantity"] == 2
    amount = line_to_refund.unit_price_gross_amount * 2
    amount += order_with_lines.shipping_price_gross_amount
    mocked_refund.assert_called_with(payment_dummy, amount)


@patch("saleor.order.actions.gateway.refund")
def test_fulfillment_refund_products_fulfillment_lines_custom_amount(
    mocked_refund,
    staff_api_client,
    permission_manage_orders,
    fulfilled_order,
    payment_dummy,
):
    payment_dummy.total = fulfilled_order.total_gross_amount
    payment_dummy.captured_amount = payment_dummy.total
    payment_dummy.charge_status = ChargeStatus.FULLY_CHARGED
    payment_dummy.save()
    fulfilled_order.payments.add(payment_dummy)
    amount_to_refund = Decimal("10.99")
    fulfillment_line_to_refund = fulfilled_order.fulfillments.first().lines.first()
    order_id = graphene.Node.to_global_id("Order", fulfilled_order.pk)
    fulfillment_line_id = graphene.Node.to_global_id(
        "FulfillmentLine", fulfillment_line_to_refund.pk
    )
    order_line_id = graphene.Node.to_global_id(
        "OrderLine", fulfillment_line_to_refund.order_line.pk
    )
    variables = {
        "order": order_id,
        "input": {
            "amountToRefund": amount_to_refund,
            "fulfillmentLines": [
                {"fulfillmentLineId": fulfillment_line_id, "quantity": 2}
            ],
        },
    }
    staff_api_client.user.user_permissions.add(permission_manage_orders)
    response = staff_api_client.post_graphql(ORDER_FULFILL_REFUND_MUTATION, variables)
    content = get_graphql_content(response)
    data = content["data"]["orderFulfillmentRefundProducts"]
    refund_fulfillment = data["fulfillment"]
    errors = data["orderErrors"]

    assert not errors
    assert refund_fulfillment["status"] == FulfillmentStatus.REFUNDED.upper()
    assert len(refund_fulfillment["lines"]) == 1
    assert refund_fulfillment["lines"][0]["orderLine"]["id"] == order_line_id
    assert refund_fulfillment["lines"][0]["quantity"] == 2
    mocked_refund.assert_called_with(payment_dummy, amount_to_refund)


@patch("saleor.order.actions.gateway.refund")
def test_fulfillment_refund_products_order_lines_custom_amount(
    mocked_refund,
    staff_api_client,
    permission_manage_orders,
    order_with_lines,
    payment_dummy,
):
    payment_dummy.total = order_with_lines.total_gross_amount
    payment_dummy.captured_amount = payment_dummy.total
    payment_dummy.charge_status = ChargeStatus.FULLY_CHARGED
    payment_dummy.save()
    order_with_lines.payments.add(payment_dummy)
    amount_to_refund = Decimal("10.99")
    line_to_refund = order_with_lines.lines.first()
    order_id = graphene.Node.to_global_id("Order", order_with_lines.pk)
    line_id = graphene.Node.to_global_id("OrderLine", line_to_refund.pk)
    variables = {
        "order": order_id,
        "input": {
            "amountToRefund": amount_to_refund,
            "orderLines": [{"orderLineId": line_id, "quantity": 2}],
        },
    }
    staff_api_client.user.user_permissions.add(permission_manage_orders)
    response = staff_api_client.post_graphql(ORDER_FULFILL_REFUND_MUTATION, variables)
    content = get_graphql_content(response)
    data = content["data"]["orderFulfillmentRefundProducts"]
    refund_fulfillment = data["fulfillment"]
    errors = data["orderErrors"]
    assert not errors
    assert refund_fulfillment["status"] == FulfillmentStatus.REFUNDED.upper()
    assert len(refund_fulfillment["lines"]) == 1
    assert refund_fulfillment["lines"][0]["orderLine"]["id"] == line_id
    assert refund_fulfillment["lines"][0]["quantity"] == 2
    mocked_refund.assert_called_with(payment_dummy, amount_to_refund)


@patch("saleor.order.actions.gateway.refund")
def test_fulfillment_refund_products_fulfillment_lines_and_order_lines(
    mocked_refund,
    warehouse,
    variant,
    channel_USD,
    staff_api_client,
    permission_manage_orders,
    fulfilled_order,
    payment_dummy,
    collection,
):
    payment_dummy.total = fulfilled_order.total_gross_amount
    payment_dummy.captured_amount = payment_dummy.total
    payment_dummy.charge_status = ChargeStatus.FULLY_CHARGED
    payment_dummy.save()
    fulfilled_order.payments.add(payment_dummy)
    stock = Stock.objects.create(
        warehouse=warehouse, product_variant=variant, quantity=5
    )
    variant_channel_listing = variant.channel_listings.get(channel=channel_USD)

    net = variant.get_price(
        variant.product, [collection], channel_USD, variant_channel_listing, []
    )
    gross = Money(amount=net.amount * Decimal(1.23), currency=net.currency)
    variant.track_inventory = False
    variant.save()
    quantity = 5
    total_price = TaxedMoney(net=net * quantity, gross=gross * quantity)
    order_line = fulfilled_order.lines.create(
        product_name=str(variant.product),
        variant_name=str(variant),
        product_sku=variant.sku,
        is_shipping_required=variant.is_shipping_required(),
        quantity=quantity,
        quantity_fulfilled=2,
        variant=variant,
        unit_price=TaxedMoney(net=net, gross=gross),
        total_price=total_price,
        tax_rate=Decimal("0.23"),
    )
    fulfillment = fulfilled_order.fulfillments.get()
    fulfillment.lines.create(order_line=order_line, quantity=2, stock=stock)
    fulfillment_line_to_refund = fulfilled_order.fulfillments.first().lines.first()
    order_id = graphene.Node.to_global_id("Order", fulfilled_order.pk)
    fulfillment_line_id = graphene.Node.to_global_id(
        "FulfillmentLine", fulfillment_line_to_refund.pk
    )
    order_line_from_fulfillment_line = graphene.Node.to_global_id(
        "OrderLine", fulfillment_line_to_refund.order_line.pk
    )
    order_line_id = graphene.Node.to_global_id("OrderLine", order_line.pk)
    variables = {
        "order": order_id,
        "input": {
            "orderLines": [{"orderLineId": order_line_id, "quantity": 2}],
            "fulfillmentLines": [
                {"fulfillmentLineId": fulfillment_line_id, "quantity": 2}
            ],
        },
    }
    staff_api_client.user.user_permissions.add(permission_manage_orders)

    response = staff_api_client.post_graphql(ORDER_FULFILL_REFUND_MUTATION, variables)

    content = get_graphql_content(response)
    data = content["data"]["orderFulfillmentRefundProducts"]
    refund_fulfillment = data["fulfillment"]
    errors = data["orderErrors"]

    assert not errors
    assert refund_fulfillment["status"] == FulfillmentStatus.REFUNDED.upper()
    assert len(refund_fulfillment["lines"]) == 2
    assert refund_fulfillment["lines"][0]["orderLine"]["id"] in [
        order_line_id,
        order_line_from_fulfillment_line,
    ]
    assert refund_fulfillment["lines"][0]["quantity"] == 2

    assert refund_fulfillment["lines"][1]["orderLine"]["id"] in [
        order_line_id,
        order_line_from_fulfillment_line,
    ]
    assert refund_fulfillment["lines"][1]["quantity"] == 2
    amount = fulfillment_line_to_refund.order_line.unit_price_gross_amount * 2
    amount += order_line.unit_price_gross_amount * 2
    amount = quantize_price(amount, fulfilled_order.currency)
    mocked_refund.assert_called_with(payment_dummy, amount)
>>>>>>> aaeedffa
<|MERGE_RESOLUTION|>--- conflicted
+++ resolved
@@ -829,553 +829,4 @@
     order_id = graphene.Node.to_global_id("Order", order_with_lines.pk)
     variables = {"id": order_id}
     response = staff_api_client.post_graphql(QUERY_ORDER_FULFILL_DATA, variables)
-<<<<<<< HEAD
-    assert_no_permission(response)
-=======
-    assert_no_permission(response)
-
-
-ORDER_FULFILL_REFUND_MUTATION = """
-mutation OrderFulfillmentRefundProducts(
-    $order: ID!, $input: OrderRefundProductsInput!
-) {
-    orderFulfillmentRefundProducts(
-        order: $order,
-        input: $input
-    ) {
-        fulfillment{
-            id
-            status
-            lines{
-                id
-                quantity
-                orderLine{
-                    id
-                }
-            }
-        }
-        orderErrors {
-            field
-            code
-            message
-            warehouse
-            orderLine
-        }
-    }
-}
-"""
-
-
-def test_fulfillment_refund_products_order_without_payment(
-    staff_api_client, permission_manage_orders, fulfilled_order
-):
-    order_id = graphene.Node.to_global_id("Order", fulfilled_order.pk)
-    variables = {"order": order_id, "input": {"amountToRefund": "11.00"}}
-    staff_api_client.user.user_permissions.add(permission_manage_orders)
-    response = staff_api_client.post_graphql(ORDER_FULFILL_REFUND_MUTATION, variables)
-    content = get_graphql_content(response)
-    data = content["data"]["orderFulfillmentRefundProducts"]
-    fulfillment = data["fulfillment"]
-    errors = data["orderErrors"]
-    assert len(errors) == 1
-    assert errors[0]["field"] == "order"
-    assert errors[0]["code"] == OrderErrorCode.CANNOT_REFUND.name
-    assert fulfillment is None
-
-
-@patch("saleor.order.actions.gateway.refund")
-def test_fulfillment_refund_products_amount_and_shipping_costs(
-    mocked_refund,
-    staff_api_client,
-    permission_manage_orders,
-    fulfilled_order,
-    payment_dummy,
-):
-    payment_dummy.captured_amount = payment_dummy.total
-    payment_dummy.charge_status = ChargeStatus.FULLY_CHARGED
-    payment_dummy.save()
-    fulfilled_order.payments.add(payment_dummy)
-    order_id = graphene.Node.to_global_id("Order", fulfilled_order.pk)
-    amount_to_refund = Decimal("11.00")
-    variables = {
-        "order": order_id,
-        "input": {"amountToRefund": amount_to_refund, "includeShippingCosts": True},
-    }
-    staff_api_client.user.user_permissions.add(permission_manage_orders)
-    staff_api_client.post_graphql(ORDER_FULFILL_REFUND_MUTATION, variables)
-
-    mocked_refund.assert_called_with(
-        payment_dummy, quantize_price(amount_to_refund, fulfilled_order.currency)
-    )
-
-
-@patch("saleor.order.actions.gateway.refund")
-def test_fulfillment_refund_products_order_lines(
-    mocked_refund,
-    staff_api_client,
-    permission_manage_orders,
-    order_with_lines,
-    payment_dummy,
-):
-    payment_dummy.total = order_with_lines.total_gross_amount
-    payment_dummy.captured_amount = payment_dummy.total
-    payment_dummy.charge_status = ChargeStatus.FULLY_CHARGED
-    payment_dummy.save()
-    order_with_lines.payments.add(payment_dummy)
-    line_to_refund = order_with_lines.lines.first()
-    order_id = graphene.Node.to_global_id("Order", order_with_lines.pk)
-    line_id = graphene.Node.to_global_id("OrderLine", line_to_refund.pk)
-    variables = {
-        "order": order_id,
-        "input": {"orderLines": [{"orderLineId": line_id, "quantity": 2}]},
-    }
-    staff_api_client.user.user_permissions.add(permission_manage_orders)
-    response = staff_api_client.post_graphql(ORDER_FULFILL_REFUND_MUTATION, variables)
-    content = get_graphql_content(response)
-    data = content["data"]["orderFulfillmentRefundProducts"]
-    refund_fulfillment = data["fulfillment"]
-    errors = data["orderErrors"]
-    assert not errors
-    assert refund_fulfillment["status"] == FulfillmentStatus.REFUNDED.upper()
-    assert len(refund_fulfillment["lines"]) == 1
-    assert refund_fulfillment["lines"][0]["orderLine"]["id"] == line_id
-    assert refund_fulfillment["lines"][0]["quantity"] == 2
-    mocked_refund.assert_called_with(
-        payment_dummy, line_to_refund.unit_price_gross_amount * 2
-    )
-
-
-def test_fulfillment_refund_products_order_lines_quantity_bigger_than_total(
-    staff_api_client, permission_manage_orders, order_with_lines, payment_dummy
-):
-    payment_dummy.total = order_with_lines.total_gross_amount
-    payment_dummy.captured_amount = payment_dummy.total
-    payment_dummy.charge_status = ChargeStatus.FULLY_CHARGED
-    payment_dummy.save()
-    order_with_lines.payments.add(payment_dummy)
-    line_to_refund = order_with_lines.lines.first()
-    order_id = graphene.Node.to_global_id("Order", order_with_lines.pk)
-    line_id = graphene.Node.to_global_id("OrderLine", line_to_refund.pk)
-    variables = {
-        "order": order_id,
-        "input": {"orderLines": [{"orderLineId": line_id, "quantity": 200}]},
-    }
-    staff_api_client.user.user_permissions.add(permission_manage_orders)
-    response = staff_api_client.post_graphql(ORDER_FULFILL_REFUND_MUTATION, variables)
-    content = get_graphql_content(response)
-    data = content["data"]["orderFulfillmentRefundProducts"]
-    refund_fulfillment = data["fulfillment"]
-    errors = data["orderErrors"]
-
-    assert len(errors) == 1
-    assert errors[0]["field"] == "orderLineId"
-    assert errors[0]["code"] == OrderErrorCode.INVALID_REFUND_QUANTITY.name
-    assert refund_fulfillment is None
-
-
-def test_fulfillment_refund_products_order_lines_quantity_bigger_than_unfulfilled(
-    staff_api_client, permission_manage_orders, order_with_lines, payment_dummy
-):
-    payment_dummy.total = order_with_lines.total_gross_amount
-    payment_dummy.captured_amount = payment_dummy.total
-    payment_dummy.charge_status = ChargeStatus.FULLY_CHARGED
-    payment_dummy.save()
-    order_with_lines.payments.add(payment_dummy)
-    line_to_refund = order_with_lines.lines.first()
-    line_to_refund.quantity = 3
-    line_to_refund.quantity_fulfilled = 3
-    line_to_refund.save()
-    order_id = graphene.Node.to_global_id("Order", order_with_lines.pk)
-    line_id = graphene.Node.to_global_id("OrderLine", line_to_refund.pk)
-    variables = {
-        "order": order_id,
-        "input": {"orderLines": [{"orderLineId": line_id, "quantity": 1}]},
-    }
-    staff_api_client.user.user_permissions.add(permission_manage_orders)
-    response = staff_api_client.post_graphql(ORDER_FULFILL_REFUND_MUTATION, variables)
-    content = get_graphql_content(response)
-    data = content["data"]["orderFulfillmentRefundProducts"]
-    refund_fulfillment = data["fulfillment"]
-    errors = data["orderErrors"]
-
-    assert len(errors) == 1
-    assert errors[0]["field"] == "orderLineId"
-    assert errors[0]["code"] == OrderErrorCode.INVALID_REFUND_QUANTITY.name
-    assert refund_fulfillment is None
-
-
-@patch("saleor.order.actions.gateway.refund")
-def test_fulfillment_refund_products_fulfillment_lines(
-    mocked_refund,
-    staff_api_client,
-    permission_manage_orders,
-    fulfilled_order,
-    payment_dummy,
-):
-    payment_dummy.total = fulfilled_order.total_gross_amount
-    payment_dummy.captured_amount = payment_dummy.total
-    payment_dummy.charge_status = ChargeStatus.FULLY_CHARGED
-    payment_dummy.save()
-    fulfilled_order.payments.add(payment_dummy)
-    fulfillment_line_to_refund = fulfilled_order.fulfillments.first().lines.first()
-    order_id = graphene.Node.to_global_id("Order", fulfilled_order.pk)
-    fulfillment_line_id = graphene.Node.to_global_id(
-        "FulfillmentLine", fulfillment_line_to_refund.pk
-    )
-    order_line_id = graphene.Node.to_global_id(
-        "OrderLine", fulfillment_line_to_refund.order_line.pk
-    )
-    variables = {
-        "order": order_id,
-        "input": {
-            "fulfillmentLines": [
-                {"fulfillmentLineId": fulfillment_line_id, "quantity": 2}
-            ]
-        },
-    }
-    staff_api_client.user.user_permissions.add(permission_manage_orders)
-    response = staff_api_client.post_graphql(ORDER_FULFILL_REFUND_MUTATION, variables)
-    content = get_graphql_content(response)
-    data = content["data"]["orderFulfillmentRefundProducts"]
-    refund_fulfillment = data["fulfillment"]
-    errors = data["orderErrors"]
-
-    assert not errors
-    assert refund_fulfillment["status"] == FulfillmentStatus.REFUNDED.upper()
-    assert len(refund_fulfillment["lines"]) == 1
-    assert refund_fulfillment["lines"][0]["orderLine"]["id"] == order_line_id
-    assert refund_fulfillment["lines"][0]["quantity"] == 2
-    mocked_refund.assert_called_with(
-        payment_dummy, fulfillment_line_to_refund.order_line.unit_price_gross_amount * 2
-    )
-
-
-def test_fulfillment_refund_products_fulfillment_lines_quantity_bigger_than_total(
-    staff_api_client, permission_manage_orders, fulfilled_order, payment_dummy
-):
-    payment_dummy.total = fulfilled_order.total_gross_amount
-    payment_dummy.captured_amount = payment_dummy.total
-    payment_dummy.charge_status = ChargeStatus.FULLY_CHARGED
-    payment_dummy.save()
-    fulfilled_order.payments.add(payment_dummy)
-    fulfillment_line_to_refund = fulfilled_order.fulfillments.first().lines.first()
-    order_id = graphene.Node.to_global_id("Order", fulfilled_order.pk)
-    fulfillment_line_id = graphene.Node.to_global_id(
-        "FulfillmentLine", fulfillment_line_to_refund.pk
-    )
-    variables = {
-        "order": order_id,
-        "input": {
-            "fulfillmentLines": [
-                {"fulfillmentLineId": fulfillment_line_id, "quantity": 200}
-            ]
-        },
-    }
-    staff_api_client.user.user_permissions.add(permission_manage_orders)
-    response = staff_api_client.post_graphql(ORDER_FULFILL_REFUND_MUTATION, variables)
-    content = get_graphql_content(response)
-    data = content["data"]["orderFulfillmentRefundProducts"]
-    refund_fulfillment = data["fulfillment"]
-
-    errors = data["orderErrors"]
-    assert len(errors) == 1
-    assert errors[0]["field"] == "fulfillmentLineId"
-    assert errors[0]["code"] == OrderErrorCode.INVALID_REFUND_QUANTITY.name
-    assert refund_fulfillment is None
-
-
-def test_fulfillment_refund_products_amount_bigger_than_captured_amount(
-    staff_api_client, permission_manage_orders, fulfilled_order, payment_dummy
-):
-    payment_dummy.total = fulfilled_order.total_gross_amount
-    payment_dummy.captured_amount = payment_dummy.total
-    payment_dummy.charge_status = ChargeStatus.FULLY_CHARGED
-    payment_dummy.save()
-    fulfilled_order.payments.add(payment_dummy)
-    fulfillment_line_to_refund = fulfilled_order.fulfillments.first().lines.first()
-    order_id = graphene.Node.to_global_id("Order", fulfilled_order.pk)
-    fulfillment_line_id = graphene.Node.to_global_id(
-        "FulfillmentLine", fulfillment_line_to_refund.pk
-    )
-    variables = {
-        "order": order_id,
-        "input": {
-            "amountToRefund": "1000.00",
-            "fulfillmentLines": [
-                {"fulfillmentLineId": fulfillment_line_id, "quantity": 2}
-            ],
-        },
-    }
-    staff_api_client.user.user_permissions.add(permission_manage_orders)
-    response = staff_api_client.post_graphql(ORDER_FULFILL_REFUND_MUTATION, variables)
-    content = get_graphql_content(response)
-    data = content["data"]["orderFulfillmentRefundProducts"]
-    refund_fulfillment = data["fulfillment"]
-
-    errors = data["orderErrors"]
-    assert len(errors) == 1
-    assert errors[0]["field"] == "amountToRefund"
-    assert errors[0]["code"] == OrderErrorCode.CANNOT_REFUND.name
-    assert refund_fulfillment is None
-
-
-@patch("saleor.order.actions.gateway.refund")
-def test_fulfillment_refund_products_fulfillment_lines_include_shipping_costs(
-    mocked_refund,
-    staff_api_client,
-    permission_manage_orders,
-    fulfilled_order,
-    payment_dummy,
-):
-    payment_dummy.total = fulfilled_order.total_gross_amount
-    payment_dummy.captured_amount = payment_dummy.total
-    payment_dummy.charge_status = ChargeStatus.FULLY_CHARGED
-    payment_dummy.save()
-    fulfilled_order.payments.add(payment_dummy)
-    fulfillment_line_to_refund = fulfilled_order.fulfillments.first().lines.first()
-    order_id = graphene.Node.to_global_id("Order", fulfilled_order.pk)
-    fulfillment_line_id = graphene.Node.to_global_id(
-        "FulfillmentLine", fulfillment_line_to_refund.pk
-    )
-    order_line_id = graphene.Node.to_global_id(
-        "OrderLine", fulfillment_line_to_refund.order_line.pk
-    )
-    variables = {
-        "order": order_id,
-        "input": {
-            "includeShippingCosts": True,
-            "fulfillmentLines": [
-                {"fulfillmentLineId": fulfillment_line_id, "quantity": 2}
-            ],
-        },
-    }
-    staff_api_client.user.user_permissions.add(permission_manage_orders)
-    response = staff_api_client.post_graphql(ORDER_FULFILL_REFUND_MUTATION, variables)
-    content = get_graphql_content(response)
-    data = content["data"]["orderFulfillmentRefundProducts"]
-    refund_fulfillment = data["fulfillment"]
-    errors = data["orderErrors"]
-
-    assert not errors
-    assert refund_fulfillment["status"] == FulfillmentStatus.REFUNDED.upper()
-    assert len(refund_fulfillment["lines"]) == 1
-    assert refund_fulfillment["lines"][0]["orderLine"]["id"] == order_line_id
-    assert refund_fulfillment["lines"][0]["quantity"] == 2
-    amount = fulfillment_line_to_refund.order_line.unit_price_gross_amount * 2
-    amount += fulfilled_order.shipping_price_gross_amount
-    mocked_refund.assert_called_with(payment_dummy, amount)
-
-
-@patch("saleor.order.actions.gateway.refund")
-def test_fulfillment_refund_products_order_lines_include_shipping_costs(
-    mocked_refund,
-    staff_api_client,
-    permission_manage_orders,
-    order_with_lines,
-    payment_dummy,
-):
-    payment_dummy.total = order_with_lines.total_gross_amount
-    payment_dummy.captured_amount = payment_dummy.total
-    payment_dummy.charge_status = ChargeStatus.FULLY_CHARGED
-    payment_dummy.save()
-    order_with_lines.payments.add(payment_dummy)
-    line_to_refund = order_with_lines.lines.first()
-    order_id = graphene.Node.to_global_id("Order", order_with_lines.pk)
-    line_id = graphene.Node.to_global_id("OrderLine", line_to_refund.pk)
-    variables = {
-        "order": order_id,
-        "input": {
-            "includeShippingCosts": True,
-            "orderLines": [{"orderLineId": line_id, "quantity": 2}],
-        },
-    }
-    staff_api_client.user.user_permissions.add(permission_manage_orders)
-    response = staff_api_client.post_graphql(ORDER_FULFILL_REFUND_MUTATION, variables)
-    content = get_graphql_content(response)
-    data = content["data"]["orderFulfillmentRefundProducts"]
-    refund_fulfillment = data["fulfillment"]
-    errors = data["orderErrors"]
-    assert not errors
-    assert refund_fulfillment["status"] == FulfillmentStatus.REFUNDED.upper()
-    assert len(refund_fulfillment["lines"]) == 1
-    assert refund_fulfillment["lines"][0]["orderLine"]["id"] == line_id
-    assert refund_fulfillment["lines"][0]["quantity"] == 2
-    amount = line_to_refund.unit_price_gross_amount * 2
-    amount += order_with_lines.shipping_price_gross_amount
-    mocked_refund.assert_called_with(payment_dummy, amount)
-
-
-@patch("saleor.order.actions.gateway.refund")
-def test_fulfillment_refund_products_fulfillment_lines_custom_amount(
-    mocked_refund,
-    staff_api_client,
-    permission_manage_orders,
-    fulfilled_order,
-    payment_dummy,
-):
-    payment_dummy.total = fulfilled_order.total_gross_amount
-    payment_dummy.captured_amount = payment_dummy.total
-    payment_dummy.charge_status = ChargeStatus.FULLY_CHARGED
-    payment_dummy.save()
-    fulfilled_order.payments.add(payment_dummy)
-    amount_to_refund = Decimal("10.99")
-    fulfillment_line_to_refund = fulfilled_order.fulfillments.first().lines.first()
-    order_id = graphene.Node.to_global_id("Order", fulfilled_order.pk)
-    fulfillment_line_id = graphene.Node.to_global_id(
-        "FulfillmentLine", fulfillment_line_to_refund.pk
-    )
-    order_line_id = graphene.Node.to_global_id(
-        "OrderLine", fulfillment_line_to_refund.order_line.pk
-    )
-    variables = {
-        "order": order_id,
-        "input": {
-            "amountToRefund": amount_to_refund,
-            "fulfillmentLines": [
-                {"fulfillmentLineId": fulfillment_line_id, "quantity": 2}
-            ],
-        },
-    }
-    staff_api_client.user.user_permissions.add(permission_manage_orders)
-    response = staff_api_client.post_graphql(ORDER_FULFILL_REFUND_MUTATION, variables)
-    content = get_graphql_content(response)
-    data = content["data"]["orderFulfillmentRefundProducts"]
-    refund_fulfillment = data["fulfillment"]
-    errors = data["orderErrors"]
-
-    assert not errors
-    assert refund_fulfillment["status"] == FulfillmentStatus.REFUNDED.upper()
-    assert len(refund_fulfillment["lines"]) == 1
-    assert refund_fulfillment["lines"][0]["orderLine"]["id"] == order_line_id
-    assert refund_fulfillment["lines"][0]["quantity"] == 2
-    mocked_refund.assert_called_with(payment_dummy, amount_to_refund)
-
-
-@patch("saleor.order.actions.gateway.refund")
-def test_fulfillment_refund_products_order_lines_custom_amount(
-    mocked_refund,
-    staff_api_client,
-    permission_manage_orders,
-    order_with_lines,
-    payment_dummy,
-):
-    payment_dummy.total = order_with_lines.total_gross_amount
-    payment_dummy.captured_amount = payment_dummy.total
-    payment_dummy.charge_status = ChargeStatus.FULLY_CHARGED
-    payment_dummy.save()
-    order_with_lines.payments.add(payment_dummy)
-    amount_to_refund = Decimal("10.99")
-    line_to_refund = order_with_lines.lines.first()
-    order_id = graphene.Node.to_global_id("Order", order_with_lines.pk)
-    line_id = graphene.Node.to_global_id("OrderLine", line_to_refund.pk)
-    variables = {
-        "order": order_id,
-        "input": {
-            "amountToRefund": amount_to_refund,
-            "orderLines": [{"orderLineId": line_id, "quantity": 2}],
-        },
-    }
-    staff_api_client.user.user_permissions.add(permission_manage_orders)
-    response = staff_api_client.post_graphql(ORDER_FULFILL_REFUND_MUTATION, variables)
-    content = get_graphql_content(response)
-    data = content["data"]["orderFulfillmentRefundProducts"]
-    refund_fulfillment = data["fulfillment"]
-    errors = data["orderErrors"]
-    assert not errors
-    assert refund_fulfillment["status"] == FulfillmentStatus.REFUNDED.upper()
-    assert len(refund_fulfillment["lines"]) == 1
-    assert refund_fulfillment["lines"][0]["orderLine"]["id"] == line_id
-    assert refund_fulfillment["lines"][0]["quantity"] == 2
-    mocked_refund.assert_called_with(payment_dummy, amount_to_refund)
-
-
-@patch("saleor.order.actions.gateway.refund")
-def test_fulfillment_refund_products_fulfillment_lines_and_order_lines(
-    mocked_refund,
-    warehouse,
-    variant,
-    channel_USD,
-    staff_api_client,
-    permission_manage_orders,
-    fulfilled_order,
-    payment_dummy,
-    collection,
-):
-    payment_dummy.total = fulfilled_order.total_gross_amount
-    payment_dummy.captured_amount = payment_dummy.total
-    payment_dummy.charge_status = ChargeStatus.FULLY_CHARGED
-    payment_dummy.save()
-    fulfilled_order.payments.add(payment_dummy)
-    stock = Stock.objects.create(
-        warehouse=warehouse, product_variant=variant, quantity=5
-    )
-    variant_channel_listing = variant.channel_listings.get(channel=channel_USD)
-
-    net = variant.get_price(
-        variant.product, [collection], channel_USD, variant_channel_listing, []
-    )
-    gross = Money(amount=net.amount * Decimal(1.23), currency=net.currency)
-    variant.track_inventory = False
-    variant.save()
-    quantity = 5
-    total_price = TaxedMoney(net=net * quantity, gross=gross * quantity)
-    order_line = fulfilled_order.lines.create(
-        product_name=str(variant.product),
-        variant_name=str(variant),
-        product_sku=variant.sku,
-        is_shipping_required=variant.is_shipping_required(),
-        quantity=quantity,
-        quantity_fulfilled=2,
-        variant=variant,
-        unit_price=TaxedMoney(net=net, gross=gross),
-        total_price=total_price,
-        tax_rate=Decimal("0.23"),
-    )
-    fulfillment = fulfilled_order.fulfillments.get()
-    fulfillment.lines.create(order_line=order_line, quantity=2, stock=stock)
-    fulfillment_line_to_refund = fulfilled_order.fulfillments.first().lines.first()
-    order_id = graphene.Node.to_global_id("Order", fulfilled_order.pk)
-    fulfillment_line_id = graphene.Node.to_global_id(
-        "FulfillmentLine", fulfillment_line_to_refund.pk
-    )
-    order_line_from_fulfillment_line = graphene.Node.to_global_id(
-        "OrderLine", fulfillment_line_to_refund.order_line.pk
-    )
-    order_line_id = graphene.Node.to_global_id("OrderLine", order_line.pk)
-    variables = {
-        "order": order_id,
-        "input": {
-            "orderLines": [{"orderLineId": order_line_id, "quantity": 2}],
-            "fulfillmentLines": [
-                {"fulfillmentLineId": fulfillment_line_id, "quantity": 2}
-            ],
-        },
-    }
-    staff_api_client.user.user_permissions.add(permission_manage_orders)
-
-    response = staff_api_client.post_graphql(ORDER_FULFILL_REFUND_MUTATION, variables)
-
-    content = get_graphql_content(response)
-    data = content["data"]["orderFulfillmentRefundProducts"]
-    refund_fulfillment = data["fulfillment"]
-    errors = data["orderErrors"]
-
-    assert not errors
-    assert refund_fulfillment["status"] == FulfillmentStatus.REFUNDED.upper()
-    assert len(refund_fulfillment["lines"]) == 2
-    assert refund_fulfillment["lines"][0]["orderLine"]["id"] in [
-        order_line_id,
-        order_line_from_fulfillment_line,
-    ]
-    assert refund_fulfillment["lines"][0]["quantity"] == 2
-
-    assert refund_fulfillment["lines"][1]["orderLine"]["id"] in [
-        order_line_id,
-        order_line_from_fulfillment_line,
-    ]
-    assert refund_fulfillment["lines"][1]["quantity"] == 2
-    amount = fulfillment_line_to_refund.order_line.unit_price_gross_amount * 2
-    amount += order_line.unit_price_gross_amount * 2
-    amount = quantize_price(amount, fulfilled_order.currency)
-    mocked_refund.assert_called_with(payment_dummy, amount)
->>>>>>> aaeedffa
+    assert_no_permission(response)